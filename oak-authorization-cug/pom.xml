--- conflicted
+++ resolved
@@ -19,11 +19,7 @@
   <parent>
     <artifactId>jackrabbit-oak</artifactId>
     <groupId>org.apache.jackrabbit</groupId>
-<<<<<<< HEAD
-    <version>1.4-SNAPSHOT</version>
-=======
     <version>1.2.0</version>
->>>>>>> 690e0884
   </parent>
   <modelVersion>4.0.0</modelVersion>
 
