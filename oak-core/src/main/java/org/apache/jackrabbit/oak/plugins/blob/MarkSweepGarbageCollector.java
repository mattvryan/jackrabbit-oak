/*
 * Licensed to the Apache Software Foundation (ASF) under one or more
 * contributor license agreements.  See the NOTICE file distributed with
 * this work for additional information regarding copyright ownership.
 * The ASF licenses this file to You under the Apache License, Version 2.0
 * (the "License"); you may not use this file except in compliance with
 * the License.  You may obtain a copy of the License at
 *
 *      http://www.apache.org/licenses/LICENSE-2.0
 *
 * Unless required by applicable law or agreed to in writing, software
 * distributed under the License is distributed on an "AS IS" BASIS,
 * WITHOUT WARRANTIES OR CONDITIONS OF ANY KIND, either express or implied.
 * See the License for the specific language governing permissions and
 * limitations under the License.
 */
package org.apache.jackrabbit.oak.plugins.blob;

import java.io.BufferedWriter;
import java.io.Closeable;
import java.io.File;
import java.io.FileWriter;
import java.io.IOException;
import java.sql.Timestamp;
import java.util.Iterator;
import java.util.List;
import java.util.concurrent.Callable;
import java.util.concurrent.ConcurrentLinkedQueue;
import java.util.concurrent.ExecutionException;
import java.util.concurrent.Executor;
import java.util.concurrent.TimeUnit;
import java.util.concurrent.atomic.AtomicInteger;

import com.google.common.base.Charsets;
import com.google.common.base.Joiner;
import com.google.common.base.StandardSystemProperty;
import com.google.common.base.Stopwatch;
import com.google.common.collect.AbstractIterator;
import com.google.common.collect.Iterators;
import com.google.common.collect.Lists;
import com.google.common.collect.PeekingIterator;
import com.google.common.io.Closeables;
import com.google.common.io.Files;
import com.google.common.util.concurrent.ListenableFutureTask;
import com.google.common.util.concurrent.MoreExecutors;
import org.apache.commons.io.FileUtils;
import org.apache.commons.io.LineIterator;
import org.apache.jackrabbit.oak.commons.IOUtils;
import org.apache.jackrabbit.oak.spi.blob.GarbageCollectableBlobStore;
import org.slf4j.Logger;
import org.slf4j.LoggerFactory;

/**
 * Mark and sweep garbage collector.
 * 
 * Uses the file system to store internal state while in process to account for huge data.
 * This class is not thread safe.
 * 
 */
public class MarkSweepGarbageCollector implements BlobGarbageCollector {

    public static final Logger LOG = LoggerFactory.getLogger(MarkSweepGarbageCollector.class);

    public static final String NEWLINE = StandardSystemProperty.LINE_SEPARATOR.value();

    public static final String TEMP_DIR = StandardSystemProperty.JAVA_IO_TMPDIR.value();

    public static final int DEFAULT_BATCH_COUNT = 2048;

    public static enum State {NOT_RUNNING, MARKING, SWEEPING}

    /** The last modified time before current time of blobs to consider for garbage collection. */
    private final long maxLastModifiedInterval;

    /** Run concurrently when possible. */
    private final boolean runConcurrently;

    /** The blob store to be garbage collected. */
    private final GarbageCollectableBlobStore blobStore;

    /** Helper class to mark blob references which **/
    private final BlobReferenceRetriever marker;
    
    /** The garbage collector file state */
    private final GarbageCollectorFileState fs;

    private final Executor executor;

    /** The batch count. */
    private final int batchCount;

    /** Flag to indicate the state of the gc **/
    private State state = State.NOT_RUNNING;

    /**
     * Creates an instance of MarkSweepGarbageCollector
     *
<<<<<<< HEAD
     * @param marker BlobReferenceRetriever instanced used to fetch refereed blob entries
=======
     * @param marker BlobReferenceRetriever instanced used to fetch refereedd blob entries
>>>>>>> 3dceeeea
     * @param root the root absolute path of directory under which temporary
     *             files would be created
     * @param batchCount batch sized used for saving intermediate state
     * @param runBackendConcurrently - run the backend iterate concurrently
     * @param maxLastModifiedInterval - lastModifiedTime in millis. Only files with time
     *                                less than this time would be considered for GC
     * @throws IOException Signals that an I/O exception has occurred.
     */
    public MarkSweepGarbageCollector(
            BlobReferenceRetriever marker,
            GarbageCollectableBlobStore blobStore,
            Executor executor,
            String root,
            int batchCount,
            boolean runBackendConcurrently,
            long maxLastModifiedInterval)
            throws IOException {
        this.executor = executor;
        this.blobStore = blobStore;
        this.marker = marker;
        this.batchCount = batchCount;
        this.runConcurrently = runBackendConcurrently;
        this.maxLastModifiedInterval = maxLastModifiedInterval;
        fs = new GarbageCollectorFileState(root);        
    }

    /**
     * Instantiates a new blob garbage collector.
     */
    public MarkSweepGarbageCollector(
            BlobReferenceRetriever marker, 
            GarbageCollectableBlobStore blobStore,
            Executor executor)
            throws IOException {
        this(marker, blobStore, executor, TEMP_DIR, DEFAULT_BATCH_COUNT, true, TimeUnit.HOURS.toMillis(24));
    }

    public MarkSweepGarbageCollector(
            BlobReferenceRetriever marker,
            GarbageCollectableBlobStore blobStore,
            Executor executor,
            long maxLastModifiedInterval)
            throws IOException {
        this(marker, blobStore, executor, TEMP_DIR, DEFAULT_BATCH_COUNT, true, maxLastModifiedInterval);
    }

    @Override
    public void collectGarbage() throws Exception {
        markAndSweep();
    }

    /**
     * Gets the state of the gc process.
     *
     * @return the state
     */
    public State getState() {
        return state;
    }

    /**
     * Mark and sweep. Main method for GC.
     */
    private void markAndSweep() throws IOException, InterruptedException {
        boolean threw = true;
        try {
            Stopwatch sw = Stopwatch.createStarted();
            LOG.info("Starting Blob garbage collection");

            mark();
            int deleteCount = sweep();
            threw = false;

            LOG.info("Blob garbage collection completed in {}. Number of blobs " +
                    "deleted [{}]", sw.toString(), deleteCount);
        } finally {
            Closeables.close(fs, threw);
            state = State.NOT_RUNNING;
        }
    }

    /**
     * Mark phase of the GC.
     */
    private void mark() throws IOException, InterruptedException {
        state = State.MARKING;
        LOG.debug("Starting mark phase of the garbage collector");

        // Find all blobs available in the blob store
        ListenableFutureTask<Integer> blobIdRetriever = ListenableFutureTask.create(new BlobIdRetriever());
        if (runConcurrently) {
            executor.execute(blobIdRetriever);
        } else {
            MoreExecutors.sameThreadExecutor().execute(blobIdRetriever);
        }

        // Find all blob references after iterating over the whole repository
        iterateNodeTree();

        try {
            blobIdRetriever.get();
        } catch (ExecutionException e) {
           LOG.warn("Error occurred while fetching all the blobIds from the BlobStore. GC would " +
                   "continue with the blobIds retrieved so far", e.getCause());
        }

        difference();
        LOG.debug("Ending mark phase of the garbage collector");
    }

    /**
     * Difference phase where the GC candidates are identified.
     * 
     * @throws IOException
     *             Signals that an I/O exception has occurred.
     */
    private void difference() throws IOException {
        LOG.debug("Starting difference phase of the garbage collector");

        FileLineDifferenceIterator iter = new FileLineDifferenceIterator(
                fs.getMarkedRefs(),
                fs.getAvailableRefs());

        BufferedWriter bufferWriter = null;
        try {
            bufferWriter = Files.newWriter(fs.getGcCandidates(), Charsets.UTF_8);
            List<String> expiredSet = Lists.newArrayList();

            int numCandidates = 0;
            while (iter.hasNext()) {
                expiredSet.add(iter.next());
                if (expiredSet.size() > getBatchCount()) {
                    numCandidates += expiredSet.size();
                    saveBatchToFile(expiredSet, bufferWriter);
                }
            }

            if (!expiredSet.isEmpty()) {
                numCandidates += expiredSet.size();
                saveBatchToFile(expiredSet, bufferWriter);
            }
            LOG.debug("Found GC candidates - " + numCandidates);
        } finally {
            IOUtils.closeQuietly(bufferWriter);
            IOUtils.closeQuietly(iter);
        }

        LOG.debug("Ending difference phase of the garbage collector");
    }

    /**
     * Sweep phase of gc candidate deletion.
     * 
     * @throws IOException
     *             Signals that an I/O exception has occurred.
     */
    private int sweep() throws IOException {
        int count = 0;
        state = State.SWEEPING;
        LOG.debug("Starting sweep phase of the garbage collector");

        ConcurrentLinkedQueue<String> exceptionQueue = new ConcurrentLinkedQueue<String>();

        LineIterator iterator =
                FileUtils.lineIterator(fs.getGcCandidates(), Charsets.UTF_8.name());
        List<String> ids = Lists.newArrayList();

        while (iterator.hasNext()) {
            ids.add(iterator.next());

            if (ids.size() > getBatchCount()) {
                count += ids.size();
                executor.execute(new Sweeper(ids, exceptionQueue));
                ids = Lists.newArrayList();
            }
        }
        if (!ids.isEmpty()) {
            count += ids.size();
            executor.execute(new Sweeper(ids, exceptionQueue));
        }

        count -= exceptionQueue.size();
        BufferedWriter writer = null;
        try {
            if (!exceptionQueue.isEmpty()) {
                writer = Files.newWriter(fs.getGarbage(), Charsets.UTF_8);
                saveBatchToFile(Lists.newArrayList(exceptionQueue), writer);
            }
        } finally {
            LineIterator.closeQuietly(iterator);
            IOUtils.closeQuietly(writer);
        }
        if(!exceptionQueue.isEmpty()) {
            LOG.warn("Unable to delete some blob entries from the blob store. Details around such blob entries " +
                    "can be found in [{}]", fs.getGarbage().getAbsolutePath());
        }
        LOG.debug("Ending sweep phase of the garbage collector");
        return count;
    }

    private int getBatchCount() {
        return batchCount;
    }

    private long getLastMaxModifiedTime(){
        return maxLastModifiedInterval > 0 ?
                System.currentTimeMillis() - maxLastModifiedInterval : 0;

    }

    /**
     * Save batch to file.
     */
    static void saveBatchToFile(List<String> ids, BufferedWriter writer) throws IOException {
        writer.append(Joiner.on(NEWLINE).join(ids));
        writer.append(NEWLINE);
        ids.clear();
        writer.flush();
    }

    /**
     * Sweeper thread.
     */
    class Sweeper implements Runnable {

        /** The exception queue. */
        private final ConcurrentLinkedQueue<String> exceptionQueue;

        /** The ids to sweep. */
        private final List<String> ids;

        public Sweeper(List<String> ids, ConcurrentLinkedQueue<String> exceptionQueue) {
            this.exceptionQueue = exceptionQueue;
            this.ids = ids;
        }

        @Override
        public void run() {
            try {
                LOG.debug("Blob ids to be deleted {}", ids);
                boolean deleted = blobStore.deleteChunks(ids,getLastMaxModifiedTime());
                if (!deleted) {
                    exceptionQueue.addAll(ids);
                }
            } catch (Exception e) {
                LOG.warn("Error occurred while deleting blob with ids [{}]", ids, e);
                exceptionQueue.addAll(ids);
            }
        }
    }

    /**
     * Iterates the complete node tree and collect all blob references
     */
    private void iterateNodeTree() throws IOException {
        final BufferedWriter writer = Files.newWriter(fs.getMarkedRefs(), Charsets.UTF_8);
        final AtomicInteger count = new AtomicInteger();
        try {
            marker.collectReferences(
                    new ReferenceCollector() {
                        private final List<String> idBatch = Lists.newArrayListWithCapacity(getBatchCount());

                        private final boolean debugMode = LOG.isTraceEnabled();

                        @Override
                        public void addReference(String blobId) {
                            if (debugMode) {
                                LOG.trace("BlobId : {}",blobId);
                            }

                            try {
                                Iterator<String> idIter = blobStore.resolveChunks(blobId);
                                while (idIter.hasNext()) {
                                    String id = idIter.next();
                                    idBatch.add(id);

                                    if (idBatch.size() >= getBatchCount()) {
                                        saveBatchToFile(idBatch, writer);
                                        idBatch.clear();
                                    }

                                    if (debugMode) {
                                        LOG.trace("chunkId : {}",id);
                                    }
                                    count.getAndIncrement();
                                }

                                if (!idBatch.isEmpty()) {
                                    saveBatchToFile(idBatch, writer);
                                    idBatch.clear();
                                }
                            } catch (Exception e) {
                                throw new RuntimeException("Error in retrieving references", e);
                            }
                        }
                    }
            );
            LOG.info("Number of valid blob references marked under mark phase of " +
                    "Blob garbage collection [{}]",count.get());
            // sort the marked references
            fs.sort(fs.getMarkedRefs());
        } finally {
            IOUtils.closeQuietly(writer);
        }
    }


    /**
     * BlobIdRetriever class to retrieve all blob ids.
     */
    private class BlobIdRetriever implements Callable<Integer> {
        @Override
        public Integer call() throws Exception {
            LOG.debug("Starting retrieve of all blobs");
            BufferedWriter bufferWriter = null;
            int blobsCount = 0;
            try {
                bufferWriter = new BufferedWriter(
                        new FileWriter(fs.getAvailableRefs()));
                Iterator<String> idsIter = blobStore.getAllChunkIds(getLastMaxModifiedTime());
                
                List<String> ids = Lists.newArrayList();

                while (idsIter.hasNext()) {
                    ids.add(idsIter.next());
                    if (ids.size() > getBatchCount()) {
                        blobsCount += ids.size();
                        saveBatchToFile(ids, bufferWriter);
                    }
                }

                if (!ids.isEmpty()) {
                    blobsCount += ids.size();
                    saveBatchToFile(ids, bufferWriter);
                }

                // sort the file
                fs.sort(fs.getAvailableRefs());
                LOG.debug("Number of blobs present in BlobStore : [{}] which have " +
                        "been last modified before [{}]", blobsCount, timestampToString(getLastMaxModifiedTime()));
            } finally {
                IOUtils.closeQuietly(bufferWriter);
            }
            return blobsCount;
        }


    }


    /**
     * FileLineDifferenceIterator class which iterates over the difference of 2 files line by line.
     */
    static class FileLineDifferenceIterator extends AbstractIterator<String> implements Closeable{
        private final PeekingIterator<String> peekMarked;
        private final LineIterator marked;
        private final LineIterator all;

        public FileLineDifferenceIterator(File marked, File available) throws IOException {
            this(FileUtils.lineIterator(marked), FileUtils.lineIterator(available));
        }

        public FileLineDifferenceIterator(LineIterator marked, LineIterator available) throws IOException {
            this.marked = marked;
            this.peekMarked = Iterators.peekingIterator(marked);
            this.all = available;
        }

        @Override
        protected String computeNext() {
            String diff = computeNextDiff();
            if (diff == null) {
                close();
                return endOfData();
            }
            return diff;
        }

        @Override
        public void close() {
            LineIterator.closeQuietly(marked);
            LineIterator.closeQuietly(all);
        }

        private String computeNextDiff() {
            if (!all.hasNext()) {
                return null;
            }

            //Marked finish the rest of all are part of diff
            if (!peekMarked.hasNext()) {
                return all.next();
            }
            
            String diff = null;
            while (all.hasNext() && diff == null) {
                diff = all.next();
                while (peekMarked.hasNext()) {
                    String marked = peekMarked.peek();
                    int comparisonResult = diff.compareTo(marked);
                    if (comparisonResult > 0) {
                        //Extra entries in marked. Ignore them and move on
                        peekMarked.next();
                    } else if (comparisonResult == 0) {
                        //Matching entry found in marked move past it. Not a
                        //dif candidate
                        peekMarked.next();
                        diff = null;
                        break;
                    } else {
                        //This entry is not found in marked entries
                        //hence part of diff
                        return diff;
                    }
                }
            }
            return diff;
        }
    }

    /**
     * Provides a readable string for given timestamp
     */
    private static String timestampToString(long timestamp){
        return (new Timestamp(timestamp) + "00").substring(0, 23);
    }
}<|MERGE_RESOLUTION|>--- conflicted
+++ resolved
@@ -95,11 +95,7 @@
     /**
      * Creates an instance of MarkSweepGarbageCollector
      *
-<<<<<<< HEAD
-     * @param marker BlobReferenceRetriever instanced used to fetch refereed blob entries
-=======
      * @param marker BlobReferenceRetriever instanced used to fetch refereedd blob entries
->>>>>>> 3dceeeea
      * @param root the root absolute path of directory under which temporary
      *             files would be created
      * @param batchCount batch sized used for saving intermediate state
