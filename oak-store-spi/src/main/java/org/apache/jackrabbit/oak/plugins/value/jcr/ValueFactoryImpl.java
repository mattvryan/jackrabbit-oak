--- conflicted
+++ resolved
@@ -204,7 +204,6 @@
         }
     }
 
-<<<<<<< HEAD
     @Override
     @Nullable
     public BinaryUpload initiateBinaryUpload(long maxSize, int maxParts) {
@@ -243,11 +242,8 @@
                 getBlobAccessProvider().completeBlobUpload(uploadToken));
     }
 
-    private ValueImpl createBinaryValue(InputStream value) throws IOException, RepositoryException {
-=======
     @NotNull
     private ValueImpl createBinaryValue(@NotNull InputStream value) throws IOException, RepositoryException {
->>>>>>> 6d581ae0
         long start = binOpsLogger.start();
         Blob blob = root.createBlob(value);
         binOpsLogger.end(start, -1, "Created binary property of size [{}]", blob.length());
