/*
 * Licensed to the Apache Software Foundation (ASF) under one or more
 * contributor license agreements.  See the NOTICE file distributed with
 * this work for additional information regarding copyright ownership.
 * The ASF licenses this file to You under the Apache License, Version 2.0
 * (the "License"); you may not use this file except in compliance with
 * the License.  You may obtain a copy of the License at
 *
 *      http://www.apache.org/licenses/LICENSE-2.0
 *
 * Unless required by applicable law or agreed to in writing, software
 * distributed under the License is distributed on an "AS IS" BASIS,
 * WITHOUT WARRANTIES OR CONDITIONS OF ANY KIND, either express or implied.
 * See the License for the specific language governing permissions and
 * limitations under the License.
 */
package org.apache.jackrabbit.oak.plugins.value.jcr;

import static com.google.common.base.Preconditions.checkArgument;
import static com.google.common.base.Preconditions.checkNotNull;
import static com.google.common.base.Preconditions.checkState;

import java.io.InputStream;
import java.math.BigDecimal;
import java.net.URI;
import java.util.Calendar;

<<<<<<< HEAD
import javax.annotation.Nonnull;
import javax.annotation.Nullable;
=======
>>>>>>> 3ae93c25
import javax.jcr.Binary;
import javax.jcr.PropertyType;
import javax.jcr.RepositoryException;
import javax.jcr.Value;
import javax.jcr.ValueFormatException;

import com.google.common.base.Objects;
import org.apache.jackrabbit.api.JackrabbitValue;
import org.apache.jackrabbit.api.binary.BinaryDownloadOptions;
import org.apache.jackrabbit.oak.api.Blob;
import org.apache.jackrabbit.oak.api.IllegalRepositoryStateException;
import org.apache.jackrabbit.oak.api.PropertyState;
import org.apache.jackrabbit.oak.api.Type;
import org.apache.jackrabbit.oak.api.blob.BlobDirectAccessProvider;
import org.apache.jackrabbit.oak.api.blob.BlobDownloadOptions;
import org.apache.jackrabbit.oak.namepath.NamePathMapper;
import org.apache.jackrabbit.oak.plugins.value.Conversions;
import org.apache.jackrabbit.oak.plugins.value.ErrorValue;
import org.apache.jackrabbit.oak.plugins.value.OakValue;
import org.jetbrains.annotations.NotNull;
import org.slf4j.Logger;
import org.slf4j.LoggerFactory;

/**
 * Implementation of {@link Value} based on {@code PropertyState}.
 */
class ValueImpl implements JackrabbitValue, OakValue {
    private static final Logger LOG = LoggerFactory.getLogger(ValueImpl.class);

    private final PropertyState propertyState;
    private final Type<?> type;
    private final int index;
    private final NamePathMapper namePathMapper;
    private final BlobDirectAccessProvider blobDirectAccessProvider;

    private InputStream stream = null;

    /**
     * Create a new {@code Value} instance
     * @param property  The property state this instance is based on
     * @param index  The index
     * @param namePathMapper The name/path mapping used for converting JCR names/paths to
     * the internal representation.
     * @throws IllegalArgumentException if {@code index < propertyState.count()}
     * @throws RepositoryException if the underlying node state cannot be accessed
     */
<<<<<<< HEAD
    ValueImpl(@Nonnull PropertyState property, int index, @Nonnull NamePathMapper namePathMapper,
              @Nullable BlobDirectAccessProvider blobDirectAccessProvider)
=======
    ValueImpl(@NotNull PropertyState property, int index, @NotNull NamePathMapper namePathMapper)
>>>>>>> 3ae93c25
            throws RepositoryException {
        checkArgument(index < property.count());
        this.propertyState = checkNotNull(property);
        this.type = getType(property);
        this.index = index;
        this.namePathMapper = checkNotNull(namePathMapper);
        this.blobDirectAccessProvider = blobDirectAccessProvider;
    }

    /**
     * Create a new {@code Value} instance
     * @param property  The property state this instance is based on
     * @param index  The index
     * @param namePathMapper The name/path mapping used for converting JCR names/paths to
     * the internal representation.
     * @throws IllegalArgumentException if {@code index < propertyState.count()}
     * @throws RepositoryException if the underlying node state cannot be accessed
     */
    ValueImpl(@Nonnull PropertyState property, int index, @Nonnull NamePathMapper namePathMapper)
            throws RepositoryException {
        this(property, index, namePathMapper, null);
    }

    /**
     * Create a new {@code Value} instance
     * @param property  The property state this instance is based on
     * @param namePathMapper The name/path mapping used for converting JCR names/paths to
     * the internal representation.
     * @throws IllegalArgumentException if {@code property.isArray()} is {@code true}.
     * @throws RepositoryException if the underlying node state cannot be accessed
     */
<<<<<<< HEAD
    ValueImpl(@Nonnull PropertyState property, @Nonnull NamePathMapper namePathMapper,
              @Nonnull BlobDirectAccessProvider blobDirectAccessProvider)
=======
    ValueImpl(@NotNull PropertyState property, @NotNull NamePathMapper namePathMapper)
>>>>>>> 3ae93c25
            throws RepositoryException {
        this(checkSingleValued(property), 0, namePathMapper, checkNotNull(blobDirectAccessProvider));
    }

    private static PropertyState checkSingleValued(PropertyState property) {
        checkArgument(!property.isArray());
        return property;
    }

    /**
     * Create a new {@code Value} instance
     * @param property  The property state this instance is based on
     * @param index  The index
     * @param namePathMapper The name/path mapping used for converting JCR names/paths to
     * the internal representation.
     * @throws IllegalArgumentException if {@code index < propertyState.count()}
     */
    @NotNull
    static Value newValue(@NotNull PropertyState property, int index, @NotNull NamePathMapper namePathMapper) {
        try {
            return new ValueImpl(property, index, namePathMapper);
        } catch (RepositoryException e) {
            return new ErrorValue(e);
        }
    }

    /**
     * Create a new {@code Value} instance
     * @param property  The property state this instance is based on
     * @param namePathMapper The name/path mapping used for converting JCR names/paths to
     * the internal representation.
     * @throws IllegalArgumentException if {@code property.isArray()} is {@code true}.
     */
    @NotNull
    static Value newValue(@NotNull PropertyState property, @NotNull NamePathMapper namePathMapper) {
        try {
            return new ValueImpl(property, 0, namePathMapper);
        } catch (RepositoryException e) {
            return new ErrorValue(e);
        }
    }

    //-----------------------------------------------------------< OakValue >---

    public Blob getBlob() throws RepositoryException {
        return getValue(Type.BINARY, index);
    }

    /**
     * Same as {@link #getString()} unless that names and paths are returned in their
     * Oak representation instead of being mapped to their JCR representation.
     * @return  A String representation of the value of this property.
     */
    public String getOakString() throws RepositoryException {
        return getValue(Type.STRING, index);
    }

    //--------------------------------------------------------------< Value >---

    /**
     * @see javax.jcr.Value#getType()
     */
    @Override
    public int getType() {
        return type.tag();
    }

    /**
     * @see javax.jcr.Value#getBoolean()
     */
    @Override
    public boolean getBoolean() throws RepositoryException {
        switch (getType()) {
            case PropertyType.STRING:
            case PropertyType.BINARY:
            case PropertyType.BOOLEAN:
                return getValue(Type.BOOLEAN, index);
            default:
                throw new ValueFormatException("Incompatible type " + PropertyType.nameFromValue(getType()));
        }
    }

    /**
     * @see javax.jcr.Value#getDate()
     */
    @Override
    public Calendar getDate() throws RepositoryException {
        try {
            switch (getType()) {
                case PropertyType.STRING:
                case PropertyType.BINARY:
                case PropertyType.DATE:
                    String value = getValue(Type.DATE, index);
                    return Conversions.convert(value).toCalendar();
                case PropertyType.LONG:
                case PropertyType.DOUBLE:
                case PropertyType.DECIMAL:
                    return Conversions.convert(getValue(Type.LONG, index)).toCalendar();
                default:
                    throw new ValueFormatException("Incompatible type " + PropertyType.nameFromValue(getType()));
            }
        }
        catch (IllegalArgumentException e) {
            throw new ValueFormatException("Error converting value to date", e);
        }
    }

    /**
     * @see javax.jcr.Value#getDecimal()
     */
    @Override
    public BigDecimal getDecimal() throws RepositoryException {
        try {
            switch (getType()) {
                case PropertyType.STRING:
                case PropertyType.BINARY:
                case PropertyType.LONG:
                case PropertyType.DOUBLE:
                case PropertyType.DATE:
                case PropertyType.DECIMAL:
                    return getValue(Type.DECIMAL, index);
                default:
                    throw new ValueFormatException("Incompatible type " + PropertyType.nameFromValue(getType()));
            }
        }
        catch (IllegalArgumentException e) {
            throw new ValueFormatException("Error converting value to decimal", e);
        }
    }

    /**
     * @see javax.jcr.Value#getDouble()
     */
    @Override
    public double getDouble() throws RepositoryException {
        try {
            switch (getType()) {
                case PropertyType.STRING:
                case PropertyType.BINARY:
                case PropertyType.LONG:
                case PropertyType.DOUBLE:
                case PropertyType.DATE:
                case PropertyType.DECIMAL:
                    return getValue(Type.DOUBLE, index);
                default:
                    throw new ValueFormatException("Incompatible type " + PropertyType.nameFromValue(getType()));
            }
        }
        catch (IllegalArgumentException e) {
            throw new ValueFormatException("Error converting value to double", e);
        }
    }

    /**
     * @see javax.jcr.Value#getLong()
     */
    @Override
    public long getLong() throws RepositoryException {
        try {
            switch (getType()) {
                case PropertyType.STRING:
                case PropertyType.BINARY:
                case PropertyType.LONG:
                case PropertyType.DOUBLE:
                case PropertyType.DATE:
                case PropertyType.DECIMAL:
                    return getValue(Type.LONG, index);
                default:
                    throw new ValueFormatException("Incompatible type " + PropertyType.nameFromValue(getType()));
            }
        }
        catch (IllegalArgumentException e) {
            throw new ValueFormatException("Error converting value to long", e);
        }
    }

    /**
     * @see javax.jcr.Value#getString()
     */
    @Override
    public String getString() throws RepositoryException {
        checkState(getType() != PropertyType.BINARY || stream == null,
                "getStream has previously been called on this Value instance. " +
                "In this case a new Value instance must be acquired in order to successfully call this method.");

        switch (getType()) {
            case PropertyType.NAME:
                return namePathMapper.getJcrName(getOakString());
            case PropertyType.PATH:
                String s = getOakString();
                if (s.startsWith("[") && s.endsWith("]")) {
                    // identifier paths are returned as-is (JCR 2.0, 3.4.3.1)
                    return s;
                } else {
                    return namePathMapper.getJcrPath(s);
                }
            default:
                return getOakString();
        }
    }

    /**
     * @see javax.jcr.Value#getStream()
     */
    @Override
    public InputStream getStream() throws IllegalStateException, RepositoryException {
        if (stream == null) {
            stream = getBlob().getNewStream();
        }
        return stream;
    }

    /**
     * @see javax.jcr.Value#getBinary()
     */
    @Override
    public Binary getBinary() throws RepositoryException {
        return new BinaryImpl(this);
    }

    @Override
    public String getContentIdentity() {
        try {
            return getBlob().getContentIdentity();
        } catch (RepositoryException e) {
            LOG.warn("Error getting content identity", e);
            return null;
        }
    }

    //-------------------------------------------------------------< Object >---

    /**
     * @see Object#equals(Object)
     */
    @Override
    public boolean equals(Object other) {
        if (other instanceof ValueImpl) {
            ValueImpl that = (ValueImpl) other;
            Type<?> thisType = this.type;
            if (thisType.isArray()) {
                thisType = thisType.getBaseType();
            }
            Type<?> thatType = that.type;
            if (thatType.isArray()) {
                thatType = thatType.getBaseType();
            }
            try {
                return thisType == thatType
                        && Objects.equal(
                        getValue(thatType, index),
                        that.getValue(thatType, that.index));
            } catch (RepositoryException e) {
                LOG.warn("Error while comparing values", e);
                return false;
            }
        } else {
            return false;
        }
    }

    /**
     * @see Object#hashCode()
     */
    @Override
    public int hashCode() {
        try {
            if (getType() == PropertyType.BINARY) {
                    return getValue(Type.BINARY, index).hashCode();
            } else {
                return getValue(Type.STRING, index).hashCode();
            }
        } catch (RepositoryException e) {
            LOG.warn("Error while calculating hash code", e);
            return 0;
        }
    }

    @Override
    public String toString() {
        try {
            return getValue(Type.STRING, index);
        } catch (RepositoryException e) {
            return e.toString();
        }
    }

    URI getDownloadURI(Blob blob, BinaryDownloadOptions downloadOptions) {
        if (blobDirectAccessProvider == null) {
            return null;
        } else {
            return blobDirectAccessProvider.getDownloadURI(blob,
                    new BlobDownloadOptions(
                            downloadOptions.getContentType(),
                            downloadOptions.getContentTypeEncoding(),
                            downloadOptions.getFileName(),
                            downloadOptions.getDispositionType())
                    );
        }
    }

    //------------------------------------------------------------< private >---

    private <T> T getValue(Type<T> type, int index) throws RepositoryException {
        try {
            return propertyState.getValue(type, index);
        } catch (IllegalRepositoryStateException e) {
            throw new RepositoryException(e);
        }
    }

    private Type<?> getType(PropertyState property) throws RepositoryException {
        try {
            return propertyState.getType();
        } catch (IllegalRepositoryStateException e) {
            throw new RepositoryException(e);
        }
    }

}<|MERGE_RESOLUTION|>--- conflicted
+++ resolved
@@ -25,11 +25,6 @@
 import java.net.URI;
 import java.util.Calendar;
 
-<<<<<<< HEAD
-import javax.annotation.Nonnull;
-import javax.annotation.Nullable;
-=======
->>>>>>> 3ae93c25
 import javax.jcr.Binary;
 import javax.jcr.PropertyType;
 import javax.jcr.RepositoryException;
@@ -50,6 +45,7 @@
 import org.apache.jackrabbit.oak.plugins.value.ErrorValue;
 import org.apache.jackrabbit.oak.plugins.value.OakValue;
 import org.jetbrains.annotations.NotNull;
+import org.jetbrains.annotations.Nullable;
 import org.slf4j.Logger;
 import org.slf4j.LoggerFactory;
 
@@ -76,12 +72,8 @@
      * @throws IllegalArgumentException if {@code index < propertyState.count()}
      * @throws RepositoryException if the underlying node state cannot be accessed
      */
-<<<<<<< HEAD
-    ValueImpl(@Nonnull PropertyState property, int index, @Nonnull NamePathMapper namePathMapper,
+    ValueImpl(@NotNull PropertyState property, int index, @NotNull NamePathMapper namePathMapper,
               @Nullable BlobDirectAccessProvider blobDirectAccessProvider)
-=======
-    ValueImpl(@NotNull PropertyState property, int index, @NotNull NamePathMapper namePathMapper)
->>>>>>> 3ae93c25
             throws RepositoryException {
         checkArgument(index < property.count());
         this.propertyState = checkNotNull(property);
@@ -100,7 +92,7 @@
      * @throws IllegalArgumentException if {@code index < propertyState.count()}
      * @throws RepositoryException if the underlying node state cannot be accessed
      */
-    ValueImpl(@Nonnull PropertyState property, int index, @Nonnull NamePathMapper namePathMapper)
+    ValueImpl(@NotNull PropertyState property, int index, @NotNull NamePathMapper namePathMapper)
             throws RepositoryException {
         this(property, index, namePathMapper, null);
     }
@@ -113,12 +105,8 @@
      * @throws IllegalArgumentException if {@code property.isArray()} is {@code true}.
      * @throws RepositoryException if the underlying node state cannot be accessed
      */
-<<<<<<< HEAD
-    ValueImpl(@Nonnull PropertyState property, @Nonnull NamePathMapper namePathMapper,
-              @Nonnull BlobDirectAccessProvider blobDirectAccessProvider)
-=======
-    ValueImpl(@NotNull PropertyState property, @NotNull NamePathMapper namePathMapper)
->>>>>>> 3ae93c25
+    ValueImpl(@NotNull PropertyState property, @NotNull NamePathMapper namePathMapper,
+              @NotNull BlobDirectAccessProvider blobDirectAccessProvider)
             throws RepositoryException {
         this(checkSingleValued(property), 0, namePathMapper, checkNotNull(blobDirectAccessProvider));
     }
@@ -412,8 +400,8 @@
         } else {
             return blobDirectAccessProvider.getDownloadURI(blob,
                     new BlobDownloadOptions(
-                            downloadOptions.getContentType(),
-                            downloadOptions.getContentTypeEncoding(),
+                            downloadOptions.getMimeType(),
+                            downloadOptions.getEncoding(),
                             downloadOptions.getFileName(),
                             downloadOptions.getDispositionType())
                     );
