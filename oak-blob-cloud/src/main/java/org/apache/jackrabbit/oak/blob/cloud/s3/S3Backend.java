--- conflicted
+++ resolved
@@ -27,10 +27,7 @@
 import java.net.URI;
 import java.net.URISyntaxException;
 import java.net.URL;
-<<<<<<< HEAD
-=======
 import java.time.Instant;
->>>>>>> f919c356
 import java.util.ArrayList;
 import java.util.Collection;
 import java.util.Collections;
@@ -51,9 +48,6 @@
 import com.amazonaws.regions.Regions;
 import com.amazonaws.services.s3.AmazonS3Client;
 import com.amazonaws.services.s3.S3ClientOptions;
-<<<<<<< HEAD
-import com.amazonaws.services.s3.model.*;
-=======
 import com.amazonaws.services.s3.model.BucketAccelerateConfiguration;
 import com.amazonaws.services.s3.model.CompleteMultipartUploadRequest;
 import com.amazonaws.services.s3.model.CopyObjectRequest;
@@ -74,7 +68,6 @@
 import com.amazonaws.services.s3.model.Region;
 import com.amazonaws.services.s3.model.S3Object;
 import com.amazonaws.services.s3.model.S3ObjectSummary;
->>>>>>> f919c356
 import com.amazonaws.services.s3.transfer.Copy;
 import com.amazonaws.services.s3.transfer.TransferManager;
 import com.amazonaws.services.s3.transfer.Upload;
@@ -92,17 +85,10 @@
 import org.apache.jackrabbit.core.data.DataRecord;
 import org.apache.jackrabbit.core.data.DataStoreException;
 import org.apache.jackrabbit.core.data.util.NamedThreadFactory;
-<<<<<<< HEAD
-import org.apache.jackrabbit.oak.plugins.blob.datastore.directaccess.DataRecordUploadException;
-import org.apache.jackrabbit.oak.plugins.blob.datastore.directaccess.DataRecordUploadToken;
-import org.apache.jackrabbit.oak.plugins.blob.datastore.directaccess.DataRecordDownloadOptions;
-import org.apache.jackrabbit.oak.plugins.blob.datastore.directaccess.DataRecordUpload;
-=======
 import org.apache.jackrabbit.oak.plugins.blob.datastore.directaccess.DataRecordDownloadOptions;
 import org.apache.jackrabbit.oak.plugins.blob.datastore.directaccess.DataRecordUpload;
 import org.apache.jackrabbit.oak.plugins.blob.datastore.directaccess.DataRecordUploadException;
 import org.apache.jackrabbit.oak.plugins.blob.datastore.directaccess.DataRecordUploadToken;
->>>>>>> f919c356
 import org.apache.jackrabbit.oak.spi.blob.AbstractDataRecord;
 import org.apache.jackrabbit.oak.spi.blob.AbstractSharedBackend;
 import org.jetbrains.annotations.NotNull;
@@ -272,11 +258,7 @@
         }
     }
 
-<<<<<<< HEAD
-    public void setBinaryTransferAccelerationEnabled(boolean enabled) {
-=======
     void setBinaryTransferAccelerationEnabled(boolean enabled) {
->>>>>>> f919c356
         if (enabled) {
             // verify acceleration is enabled on the bucket
             BucketAccelerateConfiguration accelerateConfig = s3service.getBucketAccelerateConfiguration(new GetBucketAccelerateConfigurationRequest(bucket));
@@ -690,46 +672,6 @@
         }
     }
 
-<<<<<<< HEAD
-    public void setHttpUploadURIExpirySeconds(int seconds) {
-        this.httpUploadURIExpirySeconds = seconds;
-    }
-
-    public DataIdentifier generateSafeRandomIdentifier()
-            throws DataRecordUploadException {
-        // In case our random uuid generation fails and hits only existing keys
-        // (however unlikely), try only a limited number of times to avoid
-        // endless loop and throw instead.
-        //
-        // The odds of a UUID collision are about 1 in 2^-122, or approximately
-        // 1 in 5 undecillion (5,000,000,000,000,000,000,000,000,000,000,000,000).
-        // These odds are small, but still higher than a SHA-256 collision which
-        // are about 1 in 4.3*10^-43, or approximately 1 in 4 tredecillion
-        // (43,000,000,000,000,000,000,000,000,000,000,000,000,000,000) - or
-        // in other words, a UUID collision is about 10,000,000 times more
-        // likely.
-        try {
-            for (int i = 0; i < MAX_UNIQUE_RECORD_TRIES; i++) {
-                // a random UUID instead of a content hash
-                final String id = UUID.randomUUID().toString();
-
-                final DataIdentifier identifier = new DataIdentifier(id);
-                if (exists(identifier)) {
-                    LOG.info("Newly generated random record id already exists as S3 key [try {} of {}]: {}", id, i, MAX_UNIQUE_RECORD_TRIES);
-                    continue;
-                }
-                LOG.info("Created new unique record id: {}", id);
-                return identifier;
-            }
-            throw new DataRecordUploadException("Could not generate a new unique record id in " + MAX_UNIQUE_RECORD_TRIES + " tries");
-        }
-        catch (DataStoreException e) {
-            throw new DataRecordUploadException(e);
-        }
-    }
-
-    public URI createPresignedPutURI(DataIdentifier identifier) {
-=======
     void setHttpUploadURIExpirySeconds(int seconds) {
         this.httpUploadURIExpirySeconds = seconds;
     }
@@ -744,7 +686,6 @@
     }
 
     private URI createPresignedPutURI(DataIdentifier identifier) {
->>>>>>> f919c356
         if (httpUploadURIExpirySeconds <= 0) {
             // feature disabled
             return null;
@@ -753,19 +694,11 @@
         return createPresignedURI(identifier, HttpMethod.PUT, httpUploadURIExpirySeconds);
     }
 
-<<<<<<< HEAD
-    public void setHttpDownloadURIExpirySeconds(int seconds) {
-        this.httpDownloadURIExpirySeconds = seconds;
-    }
-
-    public void setHttpDownloadURICacheSize(int maxSize) {
-=======
     void setHttpDownloadURIExpirySeconds(int seconds) {
         this.httpDownloadURIExpirySeconds = seconds;
     }
 
     void setHttpDownloadURICacheSize(int maxSize) {
->>>>>>> f919c356
         // max size 0 or smaller is used to turn off the cache
         if (maxSize > 0) {
             LOG.info("presigned GET URI cache enabled, maxSize = {} items, expiry = {} seconds", maxSize, httpDownloadURIExpirySeconds / 2);
@@ -780,13 +713,8 @@
         }
     }
 
-<<<<<<< HEAD
-    public URI createHttpDownloadURI(@NotNull DataIdentifier identifier,
-                                     @NotNull DataRecordDownloadOptions downloadOptions) {
-=======
     URI createHttpDownloadURI(@NotNull DataIdentifier identifier,
                               @NotNull DataRecordDownloadOptions downloadOptions) {
->>>>>>> f919c356
         if (httpDownloadURIExpirySeconds <= 0) {
             // feature disabled
             return null;
@@ -827,12 +755,7 @@
         return uri;
     }
 
-<<<<<<< HEAD
-    public DataRecordUpload initiateHttpUpload(long maxUploadSizeInBytes, int maxNumberOfURIs)
-            throws DataRecordUploadException {
-=======
     DataRecordUpload initiateHttpUpload(long maxUploadSizeInBytes, int maxNumberOfURIs) {
->>>>>>> f919c356
         List<URI> uploadPartURIs = Lists.newArrayList();
         long minPartSize = MIN_MULTIPART_UPLOAD_PART_SIZE;
         long maxPartSize = MAX_MULTIPART_UPLOAD_PART_SIZE;
@@ -878,11 +801,7 @@
                 InitiateMultipartUploadResult res = s3service.initiateMultipartUpload(req);
                 uploadId = res.getUploadId();
 
-<<<<<<< HEAD
-                long numParts = maxNumberOfURIs;
-=======
                 long numParts;
->>>>>>> f919c356
                 if (maxNumberOfURIs > 1) {
                     long requestedPartSize = (long) Math.ceil(((double) maxUploadSizeInBytes) / ((double) maxNumberOfURIs));
                     if (requestedPartSize <= maxPartSize) {
@@ -943,11 +862,7 @@
         return null;
     }
 
-<<<<<<< HEAD
-    public DataRecord completeHttpUpload(@NotNull String uploadTokenStr)
-=======
     DataRecord completeHttpUpload(@NotNull String uploadTokenStr)
->>>>>>> f919c356
             throws DataRecordUploadException, DataStoreException {
 
         if (Strings.isNullOrEmpty(uploadTokenStr)) {
