--- conflicted
+++ resolved
@@ -51,11 +51,7 @@
 /**
  * This implementation of {@code Revisions} is backed by a
  * {@link #JOURNAL_FILE_NAME journal} file where the current head is persisted
-<<<<<<< HEAD
- * by calling {@link #maybeFlush(Flusher)}.
-=======
  * by calling {@link #tryFlush(Flusher)}.
->>>>>>> 48f83b52
  * <p>
  * The {@link #setHead(Function, Option...)} method supports a timeout
  * {@link Option}, which can be retrieved through factory methods of this class.
@@ -183,11 +179,7 @@
 
     /**
      * Flush the id of the current head to the journal after a call to {@code
-<<<<<<< HEAD
-     * persisted}. Differently from {@link #maybeFlush(Flusher)}, this method
-=======
      * persisted}. Differently from {@link #tryFlush(Flusher)}, this method
->>>>>>> 48f83b52
      * does not return early if a concurrent call is in progress. Instead, it
      * blocks the caller until the requested flush operation is performed.
      *
@@ -217,11 +209,7 @@
      *                head state is actually persisted before its id is written
      *                to the head state.
      */
-<<<<<<< HEAD
-    void maybeFlush(Flusher flusher) throws IOException {
-=======
     void tryFlush(Flusher flusher) throws IOException {
->>>>>>> 48f83b52
         if (head.get() == null) {
             LOG.debug("No head available, skipping flush");
             return;
