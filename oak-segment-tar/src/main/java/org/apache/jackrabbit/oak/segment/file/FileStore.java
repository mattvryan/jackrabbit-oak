--- conflicted
+++ resolved
@@ -24,9 +24,6 @@
 import static org.apache.jackrabbit.oak.commons.IOUtils.humanReadableByteCount;
 import static org.apache.jackrabbit.oak.plugins.memory.EmptyNodeState.EMPTY_NODE;
 import static org.apache.jackrabbit.oak.segment.DefaultSegmentWriterBuilder.defaultSegmentWriterBuilder;
-<<<<<<< HEAD
-import static org.apache.jackrabbit.oak.segment.file.PrintableBytes.newPrintableBytes;
-=======
 import static org.apache.jackrabbit.oak.segment.SegmentId.isDataSegmentId;
 import static org.apache.jackrabbit.oak.segment.compaction.SegmentGCOptions.GCType.FULL;
 import static org.apache.jackrabbit.oak.segment.compaction.SegmentGCOptions.GCType.TAIL;
@@ -40,21 +37,23 @@
 import static org.apache.jackrabbit.oak.segment.file.Reclaimers.newOldReclaimer;
 import static org.apache.jackrabbit.oak.segment.file.TarRevisions.EXPEDITE_OPTION;
 import static org.apache.jackrabbit.oak.segment.file.TarRevisions.timeout;
->>>>>>> 514485fc
 
 import java.io.IOException;
 import java.nio.ByteBuffer;
+import java.util.Collection;
 import java.util.Set;
 import java.util.UUID;
 import java.util.concurrent.ExecutionException;
 import java.util.concurrent.atomic.AtomicBoolean;
 import java.util.function.Consumer;
 
+import javax.annotation.CheckForNull;
 import javax.annotation.Nonnull;
 
 import com.google.common.base.Supplier;
 import com.google.common.io.Closer;
 import com.google.common.util.concurrent.UncheckedExecutionException;
+import org.apache.jackrabbit.oak.segment.CheckpointCompactor;
 import org.apache.jackrabbit.oak.segment.RecordId;
 import org.apache.jackrabbit.oak.segment.Segment;
 import org.apache.jackrabbit.oak.segment.SegmentId;
@@ -62,20 +61,19 @@
 import org.apache.jackrabbit.oak.segment.SegmentNotFoundException;
 import org.apache.jackrabbit.oak.segment.SegmentNotFoundExceptionListener;
 import org.apache.jackrabbit.oak.segment.SegmentWriter;
+import org.apache.jackrabbit.oak.segment.WriterCacheManager;
 import org.apache.jackrabbit.oak.segment.compaction.SegmentGCOptions;
-<<<<<<< HEAD
-=======
-import org.apache.jackrabbit.oak.segment.compaction.SegmentGCOptions.GCType;
-import org.apache.jackrabbit.oak.segment.file.GCJournal.GCJournalEntry;
->>>>>>> 514485fc
 import org.apache.jackrabbit.oak.segment.file.ShutDown.ShutDownCloser;
+import org.apache.jackrabbit.oak.segment.file.tar.CleanupContext;
 import org.apache.jackrabbit.oak.segment.file.tar.GCGeneration;
 import org.apache.jackrabbit.oak.segment.file.tar.TarFiles;
 import org.apache.jackrabbit.oak.segment.spi.persistence.RepositoryLock;
 import org.apache.jackrabbit.oak.segment.spi.persistence.SegmentNodeStorePersistence;
 import org.apache.jackrabbit.oak.spi.state.NodeBuilder;
+import org.apache.jackrabbit.oak.spi.state.NodeState;
 import org.slf4j.Logger;
 import org.slf4j.LoggerFactory;
+
 
 /**
  * The storage implementation for tar files.
@@ -394,11 +392,7 @@
      */
     public void cleanup() throws IOException {
         try (ShutDownCloser ignored = shutDown.keepAlive()) {
-<<<<<<< HEAD
             fileReaper.add(garbageCollector.cleanup(garbageCollectionStrategy));
-=======
-            fileReaper.add(garbageCollector.cleanup());
->>>>>>> 514485fc
         }
     }
 
@@ -556,654 +550,4 @@
                     humanReadableByteCount(repositoryDiskSpace));
         }
     }
-
-<<<<<<< HEAD
-=======
-    private class GarbageCollector {
-
-        @Nonnull
-        private final SegmentGCOptions gcOptions;
-
-        /**
-         * {@code GcListener} listening to this instance's gc progress
-         */
-        @Nonnull
-        private final PrefixedGCListener gcListener;
-
-        @Nonnull
-        private final GCJournal gcJournal;
-
-        @Nonnull
-        private final WriterCacheManager cacheManager;
-
-        @Nonnull
-        private GCNodeWriteMonitor compactionMonitor = GCNodeWriteMonitor.EMPTY;
-
-        private volatile boolean cancelled;
-
-        /**
-         * Timestamp of the last time {@link #fullGC()} or {@link #tailGC()} was
-         * successfully invoked. 0 if never.
-         */
-        private long lastSuccessfullGC;
-
-        /**
-         * Last compaction type used to determine which predicate to use during
-         * {@link #cleanup() cleanup}. Defaults to {@link GCType#FULL FULL}, which is
-         * conservative and safe in case it does not match the real type (e.g. because
-         * of a system restart).
-         */
-        @Nonnull
-        private GCType lastCompactionType = FULL;
-
-        GarbageCollector(
-                @Nonnull SegmentGCOptions gcOptions,
-                @Nonnull GCListener gcListener,
-                @Nonnull GCJournal gcJournal,
-                @Nonnull WriterCacheManager cacheManager) {
-            this.gcOptions = gcOptions;
-            this.gcListener = new PrefixedGCListener(gcListener, GC_COUNT);
-            this.gcJournal = gcJournal;
-            this.cacheManager = cacheManager;
-        }
-
-        GCNodeWriteMonitor getGCNodeWriteMonitor() {
-            return compactionMonitor;
-        }
-
-        synchronized void run() throws IOException {
-            switch (gcOptions.getGCType()) {
-                case FULL:
-                    runFull();
-                    break;
-                case TAIL:
-                    runTail();
-                    break;
-                default:
-                    throw new IllegalStateException("Invalid GC type");
-            }
-        }
-
-        synchronized void runFull() throws IOException {
-            run(true, this::compactFull);
-        }
-
-        synchronized void runTail() throws IOException {
-            run(false, this::compactTail);
-        }
-
-        private void run(boolean full, Supplier<CompactionResult> compact) throws IOException {
-            try {
-                GC_COUNT.incrementAndGet();
-
-                gcListener.info("started");
-
-                long dt = System.currentTimeMillis() - lastSuccessfullGC;
-                if (dt < GC_BACKOFF) {
-                    gcListener.skipped("skipping garbage collection as it already ran " +
-                        "less than {} hours ago ({} s).", GC_BACKOFF / 3600000, dt / 1000);
-                    return;
-                }
-
-                boolean sufficientEstimatedGain = true;
-                if (gcOptions.isEstimationDisabled()) {
-                    gcListener.info("estimation skipped because it was explicitly disabled");
-                } else if (gcOptions.isPaused()) {
-                    gcListener.info("estimation skipped because compaction is paused");
-                } else {
-                    gcListener.info("estimation started");
-                    gcListener.updateStatus(ESTIMATION.message());
-
-                    PrintableStopwatch watch = PrintableStopwatch.createStarted();
-                    GCEstimationResult estimation = estimateCompactionGain(full);
-                    sufficientEstimatedGain = estimation.isGcNeeded();
-                    String gcLog = estimation.getGcLog();
-                    if (sufficientEstimatedGain) {
-                        gcListener.info("estimation completed in {}. {}", watch, gcLog);
-                    } else {
-                        gcListener.skipped("estimation completed in {}. {}", watch, gcLog);
-                    }
-                }
-
-                if (sufficientEstimatedGain) {
-                    try (GCMemoryBarrier ignored = new GCMemoryBarrier(sufficientMemory, gcListener, gcOptions)) {
-                        if (gcOptions.isPaused()) {
-                            gcListener.skipped("compaction paused");
-                        } else if (!sufficientMemory.get()) {
-                            gcListener.skipped("compaction skipped. Not enough memory");
-                        } else {
-                            CompactionResult compactionResult = compact.get();
-                            if (compactionResult.isSuccess()) {
-                                lastSuccessfullGC = System.currentTimeMillis();
-                            } else {
-                                gcListener.info("cleaning up after failed compaction");
-                            }
-                            fileReaper.add(cleanup(compactionResult));
-                        }
-                    }
-                }
-            } finally {
-                compactionMonitor.finished();
-                gcListener.updateStatus(IDLE.message());
-            }
-        }
-
-        /**
-         * Estimated compaction gain. The result will be undefined if stopped through
-         * the passed {@code stop} signal.
-         * @return compaction gain estimate
-         */
-        GCEstimationResult estimateCompactionGain(boolean full) {
-            return new SizeDeltaGcEstimation(gcOptions.getGcSizeDeltaEstimation(), gcJournal, tarFiles.size(), full).estimate();
-        }
-
-        @Nonnull
-        private CompactionResult compactionAborted(@Nonnull GCGeneration generation) {
-            gcListener.compactionFailed(generation);
-            return CompactionResult.aborted(getGcGeneration(), generation);
-        }
-
-        @Nonnull
-        private CompactionResult compactionSucceeded(
-                @Nonnull GCType gcType,
-                @Nonnull GCGeneration generation,
-                @Nonnull RecordId compactedRootId) {
-            gcListener.compactionSucceeded(generation);
-            return CompactionResult.succeeded(gcType, generation, gcOptions, compactedRootId);
-        }
-
-        @CheckForNull
-        private SegmentNodeState getBase() {
-            String root = gcJournal.read().getRoot();
-            RecordId rootId = RecordId.fromString(tracker, root);
-            if (RecordId.NULL.equals(rootId)) {
-                return null;
-            }
-            try {
-                SegmentNodeState node = segmentReader.readNode(rootId);
-                node.getPropertyCount();  // Resilience: fail early with a SNFE if the segment is not there
-                return node;
-            } catch (SegmentNotFoundException snfe) {
-                gcListener.error("base state " + rootId + " is not accessible", snfe);
-                return null;
-            }
-        }
-
-        synchronized CompactionResult compactFull() {
-            gcListener.info("running full compaction");
-            return compact(FULL, EMPTY_NODE, getGcGeneration().nextFull());
-        }
-
-        synchronized CompactionResult compactTail() {
-            gcListener.info("running tail compaction");
-            SegmentNodeState base = getBase();
-            if (base != null) {
-                return compact(TAIL, base, getGcGeneration().nextTail());
-            }
-            gcListener.info("no base state available, running full compaction instead");
-            return compact(FULL, EMPTY_NODE, getGcGeneration().nextFull());
-        }
-
-        private CompactionResult compact(
-                @Nonnull GCType gcType,
-                @Nonnull NodeState base,
-                @Nonnull GCGeneration newGeneration) {
-            try {
-                PrintableStopwatch watch = PrintableStopwatch.createStarted();
-                gcListener.info("compaction started, gc options={}, current generation={}, new generation={}",
-                                gcOptions, getHead().getRecordId().getSegment().getGcGeneration(), newGeneration);
-                gcListener.updateStatus(COMPACTION.message());
-
-                GCJournalEntry gcEntry = gcJournal.read();
-                long initialSize = size();
-
-                SegmentWriter writer = defaultSegmentWriterBuilder("c")
-                        .with(cacheManager)
-                        .withGeneration(newGeneration)
-                        .withoutWriterPool()
-                        .build(FileStore.this);
-
-                CancelCompactionSupplier cancel = new CancelCompactionSupplier(FileStore.this);
-
-                compactionMonitor = new GCNodeWriteMonitor(gcOptions.getGcLogInterval(), gcListener);
-                compactionMonitor.init(gcEntry.getRepoSize(), gcEntry.getNodes(), initialSize);
-
-                CheckpointCompactor compactor = new CheckpointCompactor(gcListener,
-                    segmentReader, writer, getBlobStore(), cancel, compactionMonitor);
-
-                SegmentNodeState head = getHead();
-                SegmentNodeState compacted = compactor.compact(base, head, base);
-                if (compacted == null) {
-                    gcListener.warn("compaction cancelled: {}.", cancel);
-                    return compactionAborted(newGeneration);
-                }
-
-                gcListener.info("compaction cycle 0 completed in {}. Compacted {} to {}",
-                    watch, head.getRecordId(), compacted.getRecordId());
-
-                int cycles = 0;
-                boolean success = false;
-                SegmentNodeState previousHead = head;
-                while (cycles < gcOptions.getRetryCount() &&
-                        !(success = revisions.setHead(previousHead.getRecordId(), compacted.getRecordId(), EXPEDITE_OPTION))) {
-                    // Some other concurrent changes have been made.
-                    // Rebase (and compact) those changes on top of the
-                    // compacted state before retrying to set the head.
-                    cycles++;
-                    gcListener.info("compaction detected concurrent commits while compacting. " +
-                            "Compacting these commits. Cycle {} of {}",
-                        cycles, gcOptions.getRetryCount());
-                    gcListener.updateStatus(COMPACTION_RETRY.message() + cycles);
-                    PrintableStopwatch cycleWatch = PrintableStopwatch.createStarted();
-
-                    head = getHead();
-                    compacted = compactor.compact(previousHead, head, compacted);
-                    if (compacted == null) {
-                        gcListener.warn("compaction cancelled: {}.", cancel);
-                        return compactionAborted(newGeneration);
-                    }
-
-                    gcListener.info("compaction cycle {} completed in {}. Compacted {} against {} to {}",
-                        cycles, cycleWatch, head.getRecordId(), previousHead.getRecordId(), compacted.getRecordId());
-                    previousHead = head;
-                }
-
-                if (!success) {
-                    gcListener.info("compaction gave up compacting concurrent commits after {} cycles.",
-                        cycles);
-                    int forceTimeout = gcOptions.getForceTimeout();
-                    if (forceTimeout > 0) {
-                        gcListener.info("trying to force compact remaining commits for {} seconds. " +
-                                "Concurrent commits to the store will be blocked.",
-                            forceTimeout);
-                        gcListener.updateStatus(COMPACTION_FORCE_COMPACT.message());
-                        PrintableStopwatch forceWatch = PrintableStopwatch.createStarted();
-
-                        cycles++;
-                        cancel.timeOutAfter(forceTimeout, SECONDS);
-                        compacted = forceCompact(previousHead, compacted, compactor);
-                        success = compacted != null;
-                        if (success) {
-                            gcListener.info("compaction succeeded to force compact remaining commits " +
-                                "after {}.", forceWatch);
-                        } else {
-                            if (cancel.get()) {
-                                gcListener.warn("compaction failed to force compact remaining commits " +
-                                        "after {}. Compaction was cancelled: {}.",
-                                    forceWatch, cancel);
-                            } else {
-                                gcListener.warn("compaction failed to force compact remaining commits. " +
-                                        "after {}. Could not acquire exclusive access to the node store.",
-                                    forceWatch);
-                            }
-                        }
-                    }
-                }
-
-                if (success) {
-                    // Update type of the last compaction before calling methods that could throw an exception.
-                    lastCompactionType = gcType;
-                    writer.flush();
-                    flush();
-                    gcListener.info("compaction succeeded in {}, after {} cycles", watch, cycles);
-                    return compactionSucceeded(gcType, newGeneration, compacted.getRecordId());
-                } else {
-                    gcListener.info("compaction failed after {}, and {} cycles", watch, cycles);
-                    return compactionAborted(newGeneration);
-                }
-            } catch (InterruptedException e) {
-                gcListener.error("compaction interrupted", e);
-                currentThread().interrupt();
-                return compactionAborted(newGeneration);
-            } catch (IOException e) {
-                gcListener.error("compaction encountered an error", e);
-                return compactionAborted(newGeneration);
-            }
-        }
-
-        private SegmentNodeState forceCompact(
-                @Nonnull final NodeState base,
-                @Nonnull final NodeState onto,
-                @Nonnull final CheckpointCompactor compactor)
-        throws InterruptedException {
-            RecordId compactedId = revisions.setHead(new Function<RecordId, RecordId>() {
-                @Nullable
-                @Override
-                public RecordId apply(RecordId headId) {
-                    try {
-                        long t0 = currentTimeMillis();
-                        SegmentNodeState after = compactor.compact(
-                            base, segmentReader.readNode(headId), onto);
-                        if (after == null) {
-                            gcListener.info("compaction cancelled after {} seconds",
-                                (currentTimeMillis() - t0) / 1000);
-                            return null;
-                        } else {
-                            return after.getRecordId();
-                        }
-                    } catch (IOException e) {
-                        gcListener.error("error during forced compaction.", e);
-                        return null;
-                    }
-                }
-            }, timeout(gcOptions.getForceTimeout(), SECONDS));
-            return compactedId != null
-                ? segmentReader.readNode(compactedId)
-                : null;
-        }
-
-        private CleanupContext newCleanupContext(Predicate<GCGeneration> old) {
-            return new CleanupContext() {
-
-                private boolean isUnreferencedBulkSegment(UUID id, boolean referenced) {
-                    return !isDataSegmentId(id.getLeastSignificantBits()) && !referenced;
-                }
-
-                private boolean isOldDataSegment(UUID id, GCGeneration generation) {
-                    return isDataSegmentId(id.getLeastSignificantBits()) && old.apply(generation);
-                }
-
-                @Override
-                public Collection<UUID> initialReferences() {
-                    Set<UUID> references = newHashSet();
-                    for (SegmentId id : tracker.getReferencedSegmentIds()) {
-                        if (id.isBulkSegmentId()) {
-                            references.add(id.asUUID());
-                        }
-                    }
-                    return references;
-                }
-
-                @Override
-                public boolean shouldReclaim(UUID id, GCGeneration generation, boolean referenced) {
-                    return isUnreferencedBulkSegment(id, referenced) || isOldDataSegment(id, generation);
-                }
-
-                @Override
-                public boolean shouldFollow(UUID from, UUID to) {
-                    return !isDataSegmentId(to.getLeastSignificantBits());
-                }
-
-            };
-        }
-
-        /**
-         * Cleanup segments whose generation matches the reclaim predicate determined by
-         * the {@link #lastCompactionType last successful compaction}.
-         * @return list of files to be removed
-         * @throws IOException
-         */
-        @Nonnull
-        synchronized List<File> cleanup() throws IOException {
-            return cleanup(CompactionResult.skipped(
-                lastCompactionType,
-                getGcGeneration(),
-                garbageCollector.gcOptions,
-                revisions.getHead()
-            ));
-        }
-
-        /**
-         * Cleanup segments whose generation matches the {@link CompactionResult#reclaimer()} predicate.
-         * @return list of files to be removed
-         * @throws IOException
-         */
-        @Nonnull
-        private List<File> cleanup(@Nonnull CompactionResult compactionResult)
-            throws IOException {
-            PrintableStopwatch watch = PrintableStopwatch.createStarted();
-
-            gcListener.info("cleanup started using reclaimer {}", compactionResult.reclaimer());
-            gcListener.updateStatus(CLEANUP.message());
-            segmentCache.clear();
-
-            // Suggest to the JVM that now would be a good time
-            // to clear stale weak references in the SegmentTracker
-            System.gc();
-
-            CleanupResult cleanupResult = tarFiles.cleanup(newCleanupContext(compactionResult.reclaimer()));
-            if (cleanupResult.isInterrupted()) {
-                gcListener.info("cleanup interrupted");
-            }
-            tracker.clearSegmentIdTables(cleanupResult.getReclaimedSegmentIds(), compactionResult.gcInfo());
-            gcListener.info("cleanup marking files for deletion: {}", toFileNames(cleanupResult.getRemovableFiles()));
-
-            long finalSize = size();
-            long reclaimedSize = cleanupResult.getReclaimedSize();
-            stats.reclaimed(reclaimedSize);
-            gcJournal.persist(reclaimedSize, finalSize, getGcGeneration(),
-                    compactionMonitor.getCompactedNodes(),
-                    compactionResult.getCompactedRootId().toString10());
-            gcListener.cleaned(reclaimedSize, finalSize);
-            gcListener.info(
-                "cleanup completed in {}. Post cleanup size is {} and space reclaimed {}.",
-                watch,
-                newPrintableBytes(finalSize),
-                newPrintableBytes(reclaimedSize));
-            return cleanupResult.getRemovableFiles();
-        }
-
-        private String toFileNames(@Nonnull List<File> files) {
-            if (files.isEmpty()) {
-                return "none";
-            } else {
-                return Joiner.on(",").join(files);
-            }
-        }
-
-        /**
-         * Finds all external blob references that are currently accessible
-         * in this repository and adds them to the given collector. Useful
-         * for collecting garbage in an external data store.
-         * <p>
-         * Note that this method only collects blob references that are already
-         * stored in the repository (at the time when this method is called), so
-         * the garbage collector will need some other mechanism for tracking
-         * in-memory references and references stored while this method is
-         * running.
-         * @param collector  reference collector called back for each blob reference found
-         */
-        synchronized void collectBlobReferences(Consumer<String> collector) throws IOException {
-            segmentWriter.flush();
-            tarFiles.collectBlobReferences(collector,
-                    newOldReclaimer(lastCompactionType, getGcGeneration(), gcOptions.getRetainedGenerations()));
-        }
-
-        void cancel() {
-            cancelled = true;
-        }
-
-        /**
-         * Represents the cancellation policy for the compaction phase. If the disk
-         * space was considered insufficient at least once during compaction (or if
-         * the space was never sufficient to begin with), compaction is considered
-         * canceled. Furthermore when the file store is shutting down, compaction is
-         * considered canceled.
-         * Finally the cancellation can be triggered by a timeout that can be set
-         * at any time.
-         */
-        private class CancelCompactionSupplier implements Supplier<Boolean> {
-            private final FileStore store;
-
-            private String reason;
-            private volatile long baseLine;
-            private volatile long deadline;
-
-            public CancelCompactionSupplier(@Nonnull FileStore store) {
-                cancelled = false;
-                this.store = store;
-            }
-
-            /**
-             * Set a timeout for cancellation. Setting a different timeout cancels
-             * a previous one that did not yet elapse. Setting a timeout after
-             * cancellation took place has no effect.
-             */
-            public void timeOutAfter(final long duration, @Nonnull final TimeUnit unit) {
-                baseLine = currentTimeMillis();
-                deadline = baseLine + MILLISECONDS.convert(duration, unit);
-            }
-
-            @Override
-            public Boolean get() {
-                // The outOfDiskSpace and shutdown flags can only transition from
-                // false (their initial values), to true. Once true, there should
-                // be no way to go back.
-                if (!store.sufficientDiskSpace.get()) {
-                    reason = "Not enough disk space";
-                    return true;
-                }
-                if (!store.sufficientMemory.get()) {
-                    reason = "Not enough memory";
-                    return true;
-                }
-                if (store.shutDown.isShutDown()) {
-                    reason = "The FileStore is shutting down";
-                    return true;
-                }
-                if (cancelled) {
-                    reason = "Cancelled by user";
-                    return true;
-                }
-                if (deadline > 0 && currentTimeMillis() > deadline) {
-                    long dt = SECONDS.convert(currentTimeMillis() - baseLine, MILLISECONDS);
-                    reason = "Timeout after " + dt + " seconds";
-                    return true;
-                }
-                return false;
-            }
-
-            @Override
-            public String toString() { return reason; }
-        }
-    }
-
-    /**
-     * Instances of this class represent the result from a compaction. Either
-     * {@link #succeeded(GCType, GCGeneration, SegmentGCOptions, RecordId) succeeded},
-     * {@link #aborted(GCGeneration, GCGeneration) aborted} or {@link
-     * #skipped(GCType, GCGeneration, SegmentGCOptions, RecordId)}  skipped}.
-     */
-    private abstract static class CompactionResult {
-        @Nonnull
-        private final GCGeneration currentGeneration;
-
-        protected CompactionResult(@Nonnull GCGeneration currentGeneration) {
-            this.currentGeneration = currentGeneration;
-        }
-
-        /**
-         * Result of a succeeded compaction.
-         * @param gcType            the type of the succeeded compaction operation
-         * @param newGeneration     the generation successfully created by compaction
-         * @param gcOptions         the current GC options used by compaction
-         * @param compactedRootId   the record id of the root created by compaction
-         */
-        static CompactionResult succeeded(
-                @Nonnull GCType gcType,
-                @Nonnull GCGeneration newGeneration,
-                @Nonnull final SegmentGCOptions gcOptions,
-                @Nonnull final RecordId compactedRootId) {
-            return new CompactionResult(newGeneration) {
-                @Override
-                Predicate<GCGeneration> reclaimer() {
-                    return newOldReclaimer(gcType, newGeneration, gcOptions.getRetainedGenerations());
-                }
-
-                @Override
-                boolean isSuccess() {
-                    return true;
-                }
-
-                @Override
-                RecordId getCompactedRootId() {
-                    return compactedRootId;
-                }
-            };
-        }
-
-        /**
-         * Result of an aborted compaction.
-         * @param currentGeneration  the current generation of the store
-         * @param failedGeneration   the generation that compaction attempted to create
-         */
-        static CompactionResult aborted(
-                @Nonnull GCGeneration currentGeneration,
-                @Nonnull final GCGeneration failedGeneration) {
-            return new CompactionResult(currentGeneration) {
-                @Override
-                Predicate<GCGeneration> reclaimer() {
-                    return Reclaimers.newExactReclaimer(failedGeneration);
-                }
-
-                @Override
-                boolean isSuccess() {
-                    return false;
-                }
-            };
-        }
-
-        /**
-         * Result serving as a placeholder for a compaction that was skipped.
-         * @param lastGCType         type of the most recent gc operation. {@link GCType#FULL} if none.
-         * @param currentGeneration  the current generation of the store
-         * @param gcOptions          the current GC options used by compaction
-         */
-        static CompactionResult skipped(
-                @Nonnull GCType lastGCType,
-                @Nonnull GCGeneration currentGeneration,
-                @Nonnull final SegmentGCOptions gcOptions,
-                @Nonnull final RecordId compactedRootId) {
-            return new CompactionResult(currentGeneration) {
-                @Override
-                Predicate<GCGeneration> reclaimer() {
-                    return Reclaimers.newOldReclaimer(lastGCType, currentGeneration, gcOptions.getRetainedGenerations());
-                }
-
-                @Override
-                boolean isSuccess() {
-                    return true;
-                }
-
-                @Override
-                RecordId getCompactedRootId() {
-                    return compactedRootId;
-                }
-            };
-        }
-
-        /**
-         * @return  a predicate determining which segments to
-         *          {@link GarbageCollector#cleanup(CompactionResult) clean up} for
-         *          the given compaction result.
-         */
-        abstract Predicate<GCGeneration> reclaimer();
-
-        /**
-         * @return  {@code true} for {@link #succeeded(GCType, GCGeneration, SegmentGCOptions, RecordId) succeeded}
-         *          and {@link #skipped(GCType, GCGeneration, SegmentGCOptions, RecordId) skipped}, {@code false} otherwise.
-         */
-        abstract boolean isSuccess();
-
-        /**
-         * @return  the record id of the compacted root on {@link #isSuccess() success},
-         *          {@link RecordId#NULL} otherwise.
-         */
-        RecordId getCompactedRootId() {
-            return RecordId.NULL;
-        }
-
-        /**
-         * @return  a diagnostic message describing the outcome of this compaction.
-         */
-        String gcInfo() {
-            return  "gc-count=" + GC_COUNT +
-                    ",gc-status=" + (isSuccess() ? "success" : "failed") +
-                    ",store-generation=" + currentGeneration +
-                    ",reclaim-predicate=" + reclaimer();
-        }
-
-    }
-
->>>>>>> 514485fc
 }