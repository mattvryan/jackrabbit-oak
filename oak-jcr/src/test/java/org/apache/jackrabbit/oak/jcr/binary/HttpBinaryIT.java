/*
 * Licensed to the Apache Software Foundation (ASF) under one
 * or more contributor license agreements.  See the NOTICE file
 * distributed with this work for additional information
 * regarding copyright ownership.  The ASF licenses this file
 * to you under the Apache License, Version 2.0 (the
 * "License"); you may not use this file except in compliance
 * with the License.  You may obtain a copy of the License at
 *
 *   http://www.apache.org/licenses/LICENSE-2.0
 *
 * Unless required by applicable law or agreed to in writing,
 * software distributed under the License is distributed on an
 * "AS IS" BASIS, WITHOUT WARRANTIES OR CONDITIONS OF ANY
 * KIND, either express or implied.  See the License for the
 * specific language governing permissions and limitations
 * under the License.
 */
package org.apache.jackrabbit.oak.jcr.binary;

import static junit.framework.TestCase.assertNull;
import static junit.framework.TestCase.assertTrue;
import static org.apache.jackrabbit.oak.jcr.binary.BinaryAccessTestUtils.SECONDS;
import static org.apache.jackrabbit.oak.jcr.binary.BinaryAccessTestUtils.createFileWithBinary;
import static org.apache.jackrabbit.oak.jcr.binary.BinaryAccessTestUtils.getBinary;
import static org.apache.jackrabbit.oak.jcr.binary.BinaryAccessTestUtils.getOrCreateNtFile;
import static org.apache.jackrabbit.oak.jcr.binary.BinaryAccessTestUtils.getRandomString;
import static org.apache.jackrabbit.oak.jcr.binary.BinaryAccessTestUtils.getTestInputStream;
import static org.apache.jackrabbit.oak.jcr.binary.BinaryAccessTestUtils.httpGet;
import static org.apache.jackrabbit.oak.jcr.binary.BinaryAccessTestUtils.httpPut;
import static org.apache.jackrabbit.oak.jcr.binary.BinaryAccessTestUtils.httpPutTestStream;
import static org.apache.jackrabbit.oak.jcr.binary.BinaryAccessTestUtils.isFailedHttpPut;
import static org.apache.jackrabbit.oak.jcr.binary.BinaryAccessTestUtils.isSuccessfulHttpPut;
import static org.apache.jackrabbit.oak.jcr.binary.BinaryAccessTestUtils.putBinary;
import static org.apache.jackrabbit.oak.jcr.binary.BinaryAccessTestUtils.saveFileWithBinary;
import static org.apache.jackrabbit.oak.jcr.binary.BinaryAccessTestUtils.waitForUploads;
import static org.junit.Assert.assertEquals;
import static org.junit.Assert.assertFalse;
import static org.junit.Assert.assertNotEquals;
import static org.junit.Assert.assertNotNull;
import static org.junit.Assert.fail;

import java.io.ByteArrayInputStream;
import java.io.StringWriter;
import java.net.HttpURLConnection;
import java.net.URI;

import javax.jcr.AccessDeniedException;
import javax.jcr.Binary;
import javax.jcr.PathNotFoundException;
import javax.jcr.RepositoryException;
import javax.jcr.Session;

import com.google.common.collect.Iterables;
import org.apache.commons.io.IOUtils;
import org.apache.jackrabbit.api.JackrabbitValueFactory;
import org.apache.jackrabbit.api.ReferenceBinary;
<<<<<<< HEAD
import org.apache.jackrabbit.api.binary.BinaryDirectDownload;
import org.apache.jackrabbit.api.binary.BinaryDirectDownloadOptions;
import org.apache.jackrabbit.api.binary.BinaryDirectUpload;
=======
import org.apache.jackrabbit.api.binary.BinaryDownload;
import org.apache.jackrabbit.api.binary.BinaryUpload;
>>>>>>> d5750524
import org.apache.jackrabbit.oak.blob.cloud.s3.S3DataStore;
import org.apache.jackrabbit.oak.fixture.NodeStoreFixture;
import org.apache.jackrabbit.oak.plugins.blob.datastore.directaccess.ConfigurableDataRecordDirectAccessProvider;
import org.junit.Assert;
import org.junit.Before;
import org.junit.Ignore;
import org.junit.Test;
import org.junit.runner.RunWith;
import org.junit.runners.Parameterized;

/**
 * Integration test for direct binary GET/PUT via HTTP, that requires a fully working data store
 * (such as S3) for each {@link AbstractHttpBinaryIT#dataStoreFixtures() configured fixture}.
 * The data store in question must support direct GET/PUT access via a URI.
 * 
 * Data store must be configured through e.g. aws.properties.
 *
 * Run this IT in maven using either:
 *
 *   single test:
 *     mvn clean test -Dtest=HttpBinaryIT
 * 
 *   as part of all integration tests:
 *     mvn -PintegrationTesting clean install
 */
@RunWith(Parameterized.class)
public class HttpBinaryIT extends AbstractHttpBinaryIT {

    private static final String FILE_PATH = "/file";
    private static final int REGULAR_WRITE_EXPIRY = 60; // seconds
    private static final int REGULAR_READ_EXPIRY = 60; // seconds

    public HttpBinaryIT(NodeStoreFixture fixture) {
        super(fixture);
    }

    private Session adminSession;
    private Session anonymousSession;
    private JackrabbitValueFactory uploadProvider;
    private JackrabbitValueFactory anonymousUploadProvider;

    @Before
    public void cleanRepoContents() throws RepositoryException {
        adminSession = getAdminSession();
        anonymousSession = getAnonymousSession();
        uploadProvider = (JackrabbitValueFactory) adminSession.getValueFactory();
        anonymousUploadProvider = (JackrabbitValueFactory) anonymousSession.getValueFactory();

        if (adminSession.nodeExists(FILE_PATH)) {
            adminSession.getNode(FILE_PATH).remove();
            adminSession.save();
        }
    }

    // F1 - basic test
    @Test
    public void testUpload() throws Exception {
        // enable writable URI feature
        getConfigurableHttpDataRecordProvider()
                .setDirectUploadURIExpirySeconds(REGULAR_WRITE_EXPIRY);

        final String content = getRandomString(256);
        final long size = content.getBytes("utf-8").length;

        assertTrue(adminSession.getValueFactory() instanceof JackrabbitValueFactory);

        BinaryUpload upload = uploadProvider.initiateBinaryUpload(size, 1);
        assertNotNull(upload);

        // very small test binary
        assertTrue(size < upload.getMaxPartSize());

        URI uri = upload.getUploadURIs().iterator().next();
        assertNotNull(uri);

        LOG.info("- uploading binary via PUT to {}", uri.toString());
        int code = httpPut(uri, content.getBytes().length, getTestInputStream(content));

        assertTrue("PUT to pre-signed S3 URI failed",
                isSuccessfulHttpPut(code, getConfigurableHttpDataRecordProvider()));

        Binary writeBinary = uploadProvider.completeBinaryUpload(upload.getUploadToken());
        putBinary(adminSession, FILE_PATH, writeBinary);

        Binary readBinary = getBinary(adminSession, FILE_PATH);
        StringWriter writer = new StringWriter();
        IOUtils.copy(readBinary.getStream(), writer, "utf-8");
        assertEquals(content, writer.toString());
    }

    // F3 - Multi-part upload
    @Test
    public void testMultiPartUpload() throws Exception {
        getConfigurableHttpDataRecordProvider()
                .setDirectUploadURIExpirySeconds(REGULAR_WRITE_EXPIRY);

        assertTrue(adminSession.getValueFactory() instanceof JackrabbitValueFactory);

        // 25MB is a good size to ensure chunking is done
        long uploadSize = 1024 * 1024 * 25;
        BinaryUpload upload = uploadProvider.initiateBinaryUpload(uploadSize, 50);
        assertNotNull(upload);

        String buffer = getRandomString(uploadSize);
        long uploadPartSize = upload.getMaxPartSize();
        long remaining = uploadSize;
        for (URI uri : upload.getUploadURIs()) {
            String nextPart = buffer.substring(0, (int) Math.min(uploadPartSize, remaining));
            int code = httpPut(uri,
                    nextPart.getBytes().length,
                    new ByteArrayInputStream(nextPart.getBytes()),
                    true);
            assertTrue(isSuccessfulHttpPut(code, getConfigurableHttpDataRecordProvider()));
            remaining -= uploadPartSize;
            if (remaining <= 0) break;
        }

        Binary writeBinary = uploadProvider.completeBinaryUpload(upload.getUploadToken());
        putBinary(adminSession, FILE_PATH, writeBinary);

        Binary readBinary = getBinary(adminSession, FILE_PATH);
        StringWriter writer = new StringWriter();
        IOUtils.copy(readBinary.getStream(), writer, "utf-8");
        assertEquals(buffer, writer.toString());
    }

    // F8 - test reading getBinary().getInputStream() once uploaded
    @Test
    public void testStreamBinaryThroughJCRAfterURIWrite() throws Exception {
        // enable writable URI feature
        getConfigurableHttpDataRecordProvider()
                .setDirectUploadURIExpirySeconds(REGULAR_WRITE_EXPIRY);

        // 1. add binary and upload
        String content = getRandomString(256);
        BinaryUpload upload = uploadProvider.initiateBinaryUpload(content.getBytes().length, 10);
        int code = httpPut(upload.getUploadURIs().iterator().next(),
                content.getBytes().length,
                new ByteArrayInputStream(content.getBytes()));
        assertTrue(isSuccessfulHttpPut(code, getConfigurableHttpDataRecordProvider()));

        Binary binaryWrite = uploadProvider.completeBinaryUpload(upload.getUploadToken());
        saveFileWithBinary(adminSession, FILE_PATH, binaryWrite);

        // 2. stream through JCR and validate it's the same
        Binary binaryRead = getBinary(createAdminSession(), FILE_PATH);
        StringWriter writer = new StringWriter();
        IOUtils.copy(binaryRead.getStream(), writer, "utf-8");
        assertEquals(content, writer.toString());
    }

    // F10 - GET Binary when created via repo
    @Test
    public void testGetBinary() throws Exception {
        getConfigurableHttpDataRecordProvider()
                .setDirectDownloadURIExpirySeconds(REGULAR_READ_EXPIRY);

        // Must be larger than the minimum file size, to keep it from being inlined in the node store.
        String content = getRandomString(1024*20);
        Binary writeBinary = createFileWithBinary(adminSession, FILE_PATH, new ByteArrayInputStream(content.getBytes()));

        waitForUploads();

        Assert.assertTrue(writeBinary instanceof BinaryDownload);

        URI downloadURI = ((BinaryDownload) writeBinary).getURI();
        StringWriter writer = new StringWriter();
        IOUtils.copy(httpGet(downloadURI), writer, "utf-8");
        assertEquals(content, writer.toString());
    }

    // F9 - GET Binary for binary after write using direct PUT
    @Test
    public void testGetBinaryAfterPut() throws Exception {
        // enable writable and readable URI feature
        ConfigurableDataRecordDirectAccessProvider provider = getConfigurableHttpDataRecordProvider();
        provider.setDirectUploadURIExpirySeconds(REGULAR_WRITE_EXPIRY);
        provider.setDirectDownloadURIExpirySeconds(REGULAR_READ_EXPIRY);

        // 1. add binary and upload
        String content = getRandomString(256);
        BinaryUpload upload = uploadProvider.initiateBinaryUpload(content.getBytes().length, 10);
        int code = httpPut(upload.getUploadURIs().iterator().next(),
                content.getBytes().length,
                new ByteArrayInputStream(content.getBytes()));
        assertTrue(isSuccessfulHttpPut(code, getConfigurableHttpDataRecordProvider()));
        Binary writeBinary = uploadProvider.completeBinaryUpload(upload.getUploadToken());

        // 2. read binary, get the URI
        URI downloadURI = ((BinaryDownload)(writeBinary)).getURI();
        StringWriter writer = new StringWriter();
        IOUtils.copy(httpGet(downloadURI), writer, "utf-8");

        // 3. GET on URI and verify contents are the same
        assertEquals(content, writer.toString());
    }

    @Test
    public void testGetSmallBinaryReturnsNull() throws Exception {
        getConfigurableHttpDataRecordProvider()
                .setDirectDownloadURIExpirySeconds(REGULAR_READ_EXPIRY);

        // Must be smaller than the minimum file size, (inlined binary)
        String content = getRandomString(256);
        Binary writeBinary = createFileWithBinary(adminSession, FILE_PATH, new ByteArrayInputStream(content.getBytes()));

        waitForUploads();

        URI downloadURI = ((BinaryDownload)(writeBinary)).getURI();
        assertNull(downloadURI);
    }

    @Test
    public void testGetBinaryWithSpecificContentType() throws Exception {
        getConfigurableHttpDataRecordProvider()
                .setDirectDownloadURIExpirySeconds(REGULAR_READ_EXPIRY);

        String content = getRandomString(1024*20);
        Binary writeBinary = createFileWithBinary(getAdminSession(), FILE_PATH,
                new ByteArrayInputStream(content.getBytes()));

        waitForUploads();

        String expectedContentType = "image/png";
        BinaryDirectDownloadOptions downloadOptions = BinaryDirectDownloadOptions
                .builder()
                .withContentType(expectedContentType)
                .build();
        URI downloadURI = ((BinaryDirectDownload)(writeBinary))
                .getDownloadURI(downloadOptions);

        HttpURLConnection conn = (HttpURLConnection) downloadURI.toURL().openConnection();
        String contentType = conn.getHeaderField("Content-Type");
        assertNotNull(contentType);
        assertEquals(expectedContentType, contentType);

        // Verify response content
        assertEquals(200, conn.getResponseCode());
        StringWriter writer = new StringWriter();
        IOUtils.copy(conn.getInputStream(), writer, "utf-8");
        assertEquals(content, writer.toString());
    }

    @Test
    public void testGetBinaryWithSpecificName() throws Exception {
        getConfigurableHttpDataRecordProvider()
                .setDirectDownloadURIExpirySeconds(REGULAR_READ_EXPIRY);

        String content = getRandomString(1024*20);
        Binary writeBinary = createFileWithBinary(getAdminSession(), FILE_PATH,
                new ByteArrayInputStream(content.getBytes()));

        waitForUploads();

        String expectedName = "beautiful_landscape.png";
        BinaryDirectDownloadOptions downloadOptions = BinaryDirectDownloadOptions
                .builder()
                .withName(expectedName)
                .build();
        URI downloadURI = ((BinaryDirectDownload)(writeBinary))
                .getDownloadURI(downloadOptions);

        HttpURLConnection conn = (HttpURLConnection) downloadURI.toURL().openConnection();
        String name = conn.getHeaderField("Content-Disposition");
        assertNotNull(name);
        assertEquals(expectedName, name);

        // Verify response content
        assertEquals(200, conn.getResponseCode());
        StringWriter writer = new StringWriter();
        IOUtils.copy(conn.getInputStream(), writer, "utf-8");
        assertEquals(content, writer.toString());
    }

    @Test
    public void testGetBinarySetsAllHeaders() throws Exception {
        getConfigurableHttpDataRecordProvider()
                .setDirectDownloadURIExpirySeconds(REGULAR_READ_EXPIRY);

        String content = getRandomString(1024*20);
        Binary writeBinary = createFileWithBinary(getAdminSession(), FILE_PATH,
                new ByteArrayInputStream(content.getBytes()));

        waitForUploads();

        String expectedContentType = "image/png";
        String expectedName = "beautiful_landscape.png";
        BinaryDirectDownloadOptions downloadOptions = BinaryDirectDownloadOptions
                .builder()
                .withContentType(expectedContentType)
                .withName(expectedName)
                .build();
        URI downloadURI = ((BinaryDirectDownload)(writeBinary))
                .getDownloadURI(downloadOptions);

        HttpURLConnection conn = (HttpURLConnection) downloadURI.toURL().openConnection();
        String contentType = conn.getHeaderField("Content-Type");
        assertNotNull(contentType);
        assertEquals(expectedContentType, contentType);
        String name = conn.getHeaderField("Content-Disposition");
        assertNotNull(name);
        assertEquals(expectedName, name);
        String cacheControl = conn.getHeaderField("Cache-Control");
        assertNotNull(cacheControl);
        assertEquals("private, max-age=31536000", cacheControl);

        // Verify response content
        assertEquals(200, conn.getResponseCode());
        StringWriter writer = new StringWriter();
        IOUtils.copy(conn.getInputStream(), writer, "utf-8");
        assertEquals(content, writer.toString());
    }

    // A6 - Client MUST only get permission to add a blob referenced in a JCR binary property
    //      where the user has JCR set_property permission.
    @Test
    @Ignore("OAK-7602")  // michid FIXME OAK-7602
    public void testUnprivilegedSessionCannotUploadBinary() throws Exception {
        // enable writable URI feature
        getConfigurableHttpDataRecordProvider()
                .setDirectUploadURIExpirySeconds(REGULAR_WRITE_EXPIRY);

        try {
            anonymousUploadProvider.initiateBinaryUpload(1024*20, 10);
            fail();
        }
        catch (AccessDeniedException e) { }
    }

    // A2 - disable write URIs entirely
    @Test
    public void testDisableDirectHttpUpload() throws Exception {
        // disable in data store config by setting expiry to zero
        getConfigurableHttpDataRecordProvider()
                .setDirectUploadURIExpirySeconds(0);

        String content = getRandomString(256);
        BinaryUpload upload = uploadProvider.initiateBinaryUpload(content.getBytes().length, 10);

        assertNotNull(upload);
        assertFalse(upload.getUploadURIs().iterator().hasNext());
    }

    // A2 - disable get URIs entirely
    @Test
    public void testDisableDirectHttpDownload() throws Exception {
        getConfigurableHttpDataRecordProvider()
                .setDirectDownloadURIExpirySeconds(0);

        String content = getRandomString(1024*20);
        Binary writeBinary = createFileWithBinary(adminSession, FILE_PATH, new ByteArrayInputStream(content.getBytes()));

        waitForUploads();

        URI downloadURI = ((BinaryDownload)(writeBinary)).getURI();
        assertNull(downloadURI);
    }

    // A2/A3 - configure short expiry time, wait, ensure upload fails after expired
    @Test
    public void testPutURIExpires() throws Exception {
        // short timeout
        getConfigurableHttpDataRecordProvider()
                .setDirectUploadURIExpirySeconds(1);

        String content = getRandomString(1024*20);
        BinaryUpload upload = uploadProvider.initiateBinaryUpload(content.getBytes().length, 10);

        // wait to pass timeout
        Thread.sleep(2 * SECONDS);

        // ensure PUT fails with 403 or anything 400+
        assertTrue(httpPutTestStream(upload.getUploadURIs().iterator().next()) > HttpURLConnection.HTTP_BAD_REQUEST);
    }

    // F2 - CDN & transfer accelerators (S3 only for now)
    @Test
    public void testTransferAcceleration() throws Exception {
        ConfigurableDataRecordDirectAccessProvider provider = getConfigurableHttpDataRecordProvider();
        if (provider instanceof S3DataStore) {
            // This test is S3 specific for now
            provider.setDirectUploadURIExpirySeconds(REGULAR_WRITE_EXPIRY);
            provider.setDirectDownloadURIExpirySeconds(REGULAR_READ_EXPIRY);
            provider.setBinaryTransferAccelerationEnabled(true);

            BinaryUpload upload = uploadProvider.initiateBinaryUpload(1024 * 20, 1);
            URI uri = upload.getUploadURIs().iterator().next();
            assertNotNull(uri);

            LOG.info("accelerated URI: {}", uri.toString());
            assertTrue(uri.getHost().endsWith(".s3-accelerate.amazonaws.com"));

            provider.setBinaryTransferAccelerationEnabled(false);
            upload = uploadProvider.initiateBinaryUpload(1024*20, 1);
            uri = upload.getUploadURIs().iterator().next();
            assertNotNull(uri);

            LOG.info("non-accelerated URI: {}", uri.toString());
            assertFalse(uri.getHost().endsWith(".s3-accelerate.amazonaws.com"));
        }
    }

    // A1 - get put URI, change it and try uploading it
    @Test
    public void testModifiedPutURIFails() throws Exception {
        // enable writable URI feature
        getConfigurableHttpDataRecordProvider()
                .setDirectUploadURIExpirySeconds(REGULAR_WRITE_EXPIRY);
        String content = getRandomString(1024*20);
        BinaryUpload upload = uploadProvider.initiateBinaryUpload(content.getBytes().length, 1);
        URI uri = upload.getUploadURIs().iterator().next();
        URI changedURI = new URI(
                String.format("%s://%s/%sX?%s",  // NOTE the injected "X" in the URI filename
                uri.getScheme(),
                uri.getHost(),
                uri.getPath(),
                uri.getQuery())
        );
        int code = httpPut(changedURI, content.getBytes().length, new ByteArrayInputStream(content.getBytes()));
        assertTrue(isFailedHttpPut(code));
    }

    // A1 - get put URI, upload, then try reading from the same URI
    @Test
    public void testCannotReadFromPutURI() throws Exception {
        // enable writable URI and readable URI feature
        ConfigurableDataRecordDirectAccessProvider provider = getConfigurableHttpDataRecordProvider();
        provider.setDirectUploadURIExpirySeconds(REGULAR_WRITE_EXPIRY);
        provider.setDirectDownloadURIExpirySeconds(REGULAR_READ_EXPIRY);

        String content = getRandomString(1024*20);
        BinaryUpload upload = uploadProvider.initiateBinaryUpload(content.getBytes().length, 1);
        URI uri = upload.getUploadURIs().iterator().next();
        int code = httpPut(uri, content.getBytes().length, new ByteArrayInputStream(content.getBytes()));
        assertTrue(isSuccessfulHttpPut(code, getConfigurableHttpDataRecordProvider()));

        HttpURLConnection conn = (HttpURLConnection) uri.toURL().openConnection();
        code = conn.getResponseCode();
        assertTrue(isFailedHttpPut(code));
    }

    // A1 - add binary via JCR, then get put URI, and modify to try to upload over first binary
    @Test
    public void testCannotModifyExistingBinaryViaPutURI() throws Exception {
        // enable writable URI and readable URI feature
        ConfigurableDataRecordDirectAccessProvider provider = getConfigurableHttpDataRecordProvider();
        provider.setDirectUploadURIExpirySeconds(REGULAR_WRITE_EXPIRY);
        provider.setDirectDownloadURIExpirySeconds(REGULAR_READ_EXPIRY);

        String content = getRandomString(1024*20);
        Binary writeBinary = createFileWithBinary(adminSession, FILE_PATH, new ByteArrayInputStream(content.getBytes()));

        waitForUploads();

        URI downloadURI = ((BinaryDownload)(writeBinary)).getURI();
        assertNotNull(downloadURI);

        String moreContent = getRandomString(1024*20);
        BinaryUpload upload = uploadProvider.initiateBinaryUpload(moreContent.getBytes().length, 1);
        HttpURLConnection conn = (HttpURLConnection) downloadURI.toURL().openConnection();
        conn.setRequestMethod("PUT");
        conn.setDoOutput(true);
        IOUtils.copy(new ByteArrayInputStream(moreContent.getBytes()), conn.getOutputStream());

        int code = conn.getResponseCode();
        assertTrue(isFailedHttpPut(code));

        StringWriter writer = new StringWriter();
        IOUtils.copy(httpGet(downloadURI), writer, "utf-8");
        assertEquals(content, writer.toString());
    }

    // D1 - immutable after initial upload
    @Test
    public void testUploadedBinaryIsImmutable() throws Exception {
        // enable writable URI feature
        getConfigurableHttpDataRecordProvider()
                .setDirectUploadURIExpirySeconds(REGULAR_WRITE_EXPIRY);
        String content = getRandomString(1024*20);

        BinaryUpload upload = uploadProvider.initiateBinaryUpload(content.getBytes().length, 1);
        assertNotNull(upload);
        int code = httpPut(upload.getUploadURIs().iterator().next(),
                content.getBytes().length,
                new ByteArrayInputStream(content.getBytes()));
        assertTrue(isSuccessfulHttpPut(code, getConfigurableHttpDataRecordProvider()));
        Binary uploadedBinary = uploadProvider.completeBinaryUpload(upload.getUploadToken());
        saveFileWithBinary(adminSession, FILE_PATH, uploadedBinary);

        Binary binary1 = getBinary(adminSession, FILE_PATH);

        String moreContent = getRandomString(1024*21);
        upload = uploadProvider.initiateBinaryUpload(moreContent.getBytes().length, 1);
        assertNotNull(upload);
        code = httpPut(upload.getUploadURIs().iterator().next(),
                content.getBytes().length,
                new ByteArrayInputStream(moreContent.getBytes()));
        assertTrue(isSuccessfulHttpPut(code, getConfigurableHttpDataRecordProvider()));
        uploadedBinary = uploadProvider.completeBinaryUpload(upload.getUploadToken());
        saveFileWithBinary(adminSession, FILE_PATH, uploadedBinary);

        Binary binary2 = getBinary(adminSession, FILE_PATH);

        assertTrue(binary1 instanceof ReferenceBinary);
        assertTrue(binary2 instanceof ReferenceBinary);
        assertNotEquals(((ReferenceBinary) binary1).getReference(), ((ReferenceBinary) binary2).getReference());
    }

    // D2 - unique identifiers
    @Test
    public void testUploadPathsAreUnique() throws Exception {
        // Every upload destination should be unique with no regard to file content
        // The content is not read by the Oak code so no deduplication can be performed
        getConfigurableHttpDataRecordProvider()
                .setDirectUploadURIExpirySeconds(REGULAR_WRITE_EXPIRY);
        String content = getRandomString(1024*20);

        BinaryUpload upload1 = uploadProvider.initiateBinaryUpload(content.getBytes().length, 1);
        assertNotNull(upload1);
        BinaryUpload upload2 = uploadProvider.initiateBinaryUpload(content.getBytes().length, 1);
        assertNotNull(upload2);

        assertNotEquals(upload1.getUploadURIs().iterator().next().toString(),
                upload2.getUploadURIs().iterator().next().toString());
    }

    // D3 - do not delete directly => copy nt:file node, delete one, ensure binary still there
    @Test
    public void testBinaryNotDeletedWithNode() throws Exception {
        getConfigurableHttpDataRecordProvider()
                .setDirectUploadURIExpirySeconds(REGULAR_WRITE_EXPIRY);
        String content = getRandomString(1024*20);

        BinaryUpload upload = uploadProvider.initiateBinaryUpload(content.getBytes().length, 1);
        int code = httpPut(upload.getUploadURIs().iterator().next(),
                content.getBytes().length,
                new ByteArrayInputStream(content.getBytes()));
        assertTrue(isSuccessfulHttpPut(code, getConfigurableHttpDataRecordProvider()));
        Binary binary = uploadProvider.completeBinaryUpload(upload.getUploadToken());
        saveFileWithBinary(adminSession, FILE_PATH+"2", binary);

        saveFileWithBinary(adminSession, FILE_PATH, binary);

        adminSession.getNode(FILE_PATH+"2").remove();
        adminSession.save();

        Binary savedBinary = getBinary(adminSession, FILE_PATH);
        assertNotNull(savedBinary);
        assertTrue(binary instanceof ReferenceBinary);
        assertTrue(savedBinary instanceof ReferenceBinary);
        assertEquals(((ReferenceBinary) binary).getReference(),
                ((ReferenceBinary) savedBinary).getReference());
    }

    // D5 - blob ref not persisted in nodestore until binary uploaded and immutable
    @Test
    public void testBinaryOnlyPersistedInNodeStoreAfterUploadIsCompleted() throws Exception {
        getConfigurableHttpDataRecordProvider()
                .setDirectUploadURIExpirySeconds(REGULAR_WRITE_EXPIRY);
        String content = getRandomString(1024*20);

        getOrCreateNtFile(adminSession, FILE_PATH);

        Binary binary;
        try {
            binary = getBinary(adminSession, FILE_PATH);
            fail();
        }
        catch (PathNotFoundException e) { }

        BinaryUpload upload = uploadProvider.initiateBinaryUpload(content.getBytes().length, 1);

        try {
            binary = getBinary(adminSession, FILE_PATH);
            fail();
        }
        catch (PathNotFoundException e) { }

        int code = httpPut(upload.getUploadURIs().iterator().next(),
                content.getBytes().length,
                new ByteArrayInputStream(content.getBytes()));
        assertTrue(isSuccessfulHttpPut(code, getConfigurableHttpDataRecordProvider()));

        try {
            binary = getBinary(adminSession, FILE_PATH);
            fail();
        }
        catch (PathNotFoundException e) { }

        Binary uploadedBinary = uploadProvider.completeBinaryUpload(upload.getUploadToken());

        try {
            binary = getBinary(adminSession, FILE_PATH);
            fail();
        }
        catch (PathNotFoundException e) { }

        putBinary(adminSession, FILE_PATH, uploadedBinary);

        binary = getBinary(adminSession, FILE_PATH);
        assertNotNull(binary);

        assertTrue(binary instanceof ReferenceBinary);
        assertTrue(uploadedBinary instanceof ReferenceBinary);
        assertEquals(((ReferenceBinary) uploadedBinary).getReference(),
                ((ReferenceBinary) binary).getReference());
    }

    @Test
    public void testInitiateHttpUploadWithZeroSizeFails() throws RepositoryException {
        getConfigurableHttpDataRecordProvider()
                .setDirectUploadURIExpirySeconds(REGULAR_WRITE_EXPIRY);
        try {
            uploadProvider.initiateBinaryUpload(0, 1);
            fail();
        }
        catch (IllegalArgumentException e) { }
    }

    @Test
    public void testInitiateHttpUploadWithZeroURIsFails() throws RepositoryException {
        getConfigurableHttpDataRecordProvider()
                .setDirectUploadURIExpirySeconds(REGULAR_WRITE_EXPIRY);
        try {
            uploadProvider.initiateBinaryUpload(1024 * 20, 0);
            fail();
        }
        catch (IllegalArgumentException e) { }
    }

    @Test
    public void testInitiateHttpUploadWithUnsupportedNegativeNumberURIsFails()
        throws RepositoryException {
        getConfigurableHttpDataRecordProvider()
                .setDirectUploadURIExpirySeconds(REGULAR_WRITE_EXPIRY);
        try {
            uploadProvider.initiateBinaryUpload(1024 * 20, -2);
            fail();
        }
        catch (IllegalArgumentException e) { }
    }

    @Test
    public void testInitiateHttpUploadWithUnlimitedURIs() throws RepositoryException {
        getConfigurableHttpDataRecordProvider()
                .setDirectUploadURIExpirySeconds(REGULAR_WRITE_EXPIRY);
        BinaryUpload upload = uploadProvider.initiateBinaryUpload(1024 * 1024 * 1024, -1);
        assertNotNull(upload);
        assertTrue(Iterables.size(upload.getUploadURIs()) > 50);
        // 50 is our default expected client max -
        // this is to make sure we will give as many as needed
        // if the client doesn't specify their own limit
    }

    @Test
    public void testInitiateHttpUploadLargeSinglePut() throws RepositoryException {
        getConfigurableHttpDataRecordProvider()
                .setDirectUploadURIExpirySeconds(REGULAR_WRITE_EXPIRY);
        BinaryUpload upload = uploadProvider.initiateBinaryUpload(1024 * 1024 * 100, 1);
        assertNotNull(upload);
        assertEquals(1, Iterables.size(upload.getUploadURIs()));
    }

    @Test
    public void testInitiateHttpUploadTooLargeForSinglePut() throws RepositoryException {
        getConfigurableHttpDataRecordProvider()
                .setDirectUploadURIExpirySeconds(REGULAR_WRITE_EXPIRY);
        try {
            uploadProvider.initiateBinaryUpload(1024L * 1024L * 1024L * 10L, 1);
            fail();
        }
        catch (IllegalArgumentException e) { }
    }

    @Test
    public void testInitiateHttpUploadTooLargeForUpload() throws RepositoryException {
        getConfigurableHttpDataRecordProvider()
                .setDirectUploadURIExpirySeconds(REGULAR_WRITE_EXPIRY);
        try {
            uploadProvider.initiateBinaryUpload(1024L * 1024L * 1024L * 1024L * 10L, -1);
            fail();
        }
        catch (IllegalArgumentException e) { }
    }

    @Test
    public void testInitiateHttpUploadTooLargeForRequestedNumURIs() throws RepositoryException {
        getConfigurableHttpDataRecordProvider()
                .setDirectUploadURIExpirySeconds(REGULAR_WRITE_EXPIRY);
        try {
            uploadProvider.initiateBinaryUpload(1024L * 1024L * 1024L * 10L, 10);
            fail();
        }
        catch (IllegalArgumentException e) { }
    }

    @Test
    public void testCompleteHttpUploadWithInvalidTokenFails() throws RepositoryException {
        getConfigurableHttpDataRecordProvider()
                .setDirectUploadURIExpirySeconds(REGULAR_WRITE_EXPIRY);

        BinaryUpload upload = uploadProvider.initiateBinaryUpload(256, 10);
        assertNotNull(upload);

        try {
            uploadProvider.completeBinaryUpload(upload.getUploadToken() + "X");
            fail();
        }
        catch (IllegalArgumentException e) { }
    }
}<|MERGE_RESOLUTION|>--- conflicted
+++ resolved
@@ -55,14 +55,9 @@
 import org.apache.commons.io.IOUtils;
 import org.apache.jackrabbit.api.JackrabbitValueFactory;
 import org.apache.jackrabbit.api.ReferenceBinary;
-<<<<<<< HEAD
-import org.apache.jackrabbit.api.binary.BinaryDirectDownload;
-import org.apache.jackrabbit.api.binary.BinaryDirectDownloadOptions;
-import org.apache.jackrabbit.api.binary.BinaryDirectUpload;
-=======
 import org.apache.jackrabbit.api.binary.BinaryDownload;
+import org.apache.jackrabbit.api.binary.BinaryDownloadOptions;
 import org.apache.jackrabbit.api.binary.BinaryUpload;
->>>>>>> d5750524
 import org.apache.jackrabbit.oak.blob.cloud.s3.S3DataStore;
 import org.apache.jackrabbit.oak.fixture.NodeStoreFixture;
 import org.apache.jackrabbit.oak.plugins.blob.datastore.directaccess.ConfigurableDataRecordDirectAccessProvider;
@@ -228,7 +223,7 @@
 
         Assert.assertTrue(writeBinary instanceof BinaryDownload);
 
-        URI downloadURI = ((BinaryDownload) writeBinary).getURI();
+        URI downloadURI = ((BinaryDownload) writeBinary).getURI(BinaryDownloadOptions.DEFAULT);
         StringWriter writer = new StringWriter();
         IOUtils.copy(httpGet(downloadURI), writer, "utf-8");
         assertEquals(content, writer.toString());
@@ -252,7 +247,7 @@
         Binary writeBinary = uploadProvider.completeBinaryUpload(upload.getUploadToken());
 
         // 2. read binary, get the URI
-        URI downloadURI = ((BinaryDownload)(writeBinary)).getURI();
+        URI downloadURI = ((BinaryDownload)(writeBinary)).getURI(BinaryDownloadOptions.DEFAULT);
         StringWriter writer = new StringWriter();
         IOUtils.copy(httpGet(downloadURI), writer, "utf-8");
 
@@ -271,7 +266,7 @@
 
         waitForUploads();
 
-        URI downloadURI = ((BinaryDownload)(writeBinary)).getURI();
+        URI downloadURI = ((BinaryDownload)(writeBinary)).getURI(BinaryDownloadOptions.DEFAULT);
         assertNull(downloadURI);
     }
 
@@ -287,12 +282,12 @@
         waitForUploads();
 
         String expectedContentType = "image/png";
-        BinaryDirectDownloadOptions downloadOptions = BinaryDirectDownloadOptions
+        BinaryDownloadOptions downloadOptions = BinaryDownloadOptions
                 .builder()
                 .withContentType(expectedContentType)
                 .build();
-        URI downloadURI = ((BinaryDirectDownload)(writeBinary))
-                .getDownloadURI(downloadOptions);
+        URI downloadURI = ((BinaryDownload)(writeBinary))
+                .getURI(downloadOptions);
 
         HttpURLConnection conn = (HttpURLConnection) downloadURI.toURL().openConnection();
         String contentType = conn.getHeaderField("Content-Type");
@@ -307,7 +302,7 @@
     }
 
     @Test
-    public void testGetBinaryWithSpecificName() throws Exception {
+    public void testGetBinaryWithSpecificContentTypeAndEncoding() throws Exception {
         getConfigurableHttpDataRecordProvider()
                 .setDirectDownloadURIExpirySeconds(REGULAR_READ_EXPIRY);
 
@@ -317,57 +312,225 @@
 
         waitForUploads();
 
-        String expectedName = "beautiful_landscape.png";
-        BinaryDirectDownloadOptions downloadOptions = BinaryDirectDownloadOptions
-                .builder()
-                .withName(expectedName)
-                .build();
-        URI downloadURI = ((BinaryDirectDownload)(writeBinary))
-                .getDownloadURI(downloadOptions);
-
-        HttpURLConnection conn = (HttpURLConnection) downloadURI.toURL().openConnection();
-        String name = conn.getHeaderField("Content-Disposition");
-        assertNotNull(name);
-        assertEquals(expectedName, name);
-
-        // Verify response content
-        assertEquals(200, conn.getResponseCode());
-        StringWriter writer = new StringWriter();
-        IOUtils.copy(conn.getInputStream(), writer, "utf-8");
-        assertEquals(content, writer.toString());
-    }
-
-    @Test
-    public void testGetBinarySetsAllHeaders() throws Exception {
-        getConfigurableHttpDataRecordProvider()
-                .setDirectDownloadURIExpirySeconds(REGULAR_READ_EXPIRY);
-
-        String content = getRandomString(1024*20);
-        Binary writeBinary = createFileWithBinary(getAdminSession(), FILE_PATH,
-                new ByteArrayInputStream(content.getBytes()));
-
-        waitForUploads();
-
-        String expectedContentType = "image/png";
-        String expectedName = "beautiful_landscape.png";
-        BinaryDirectDownloadOptions downloadOptions = BinaryDirectDownloadOptions
+        String expectedContentType = "text/plain";
+        String expectedContentTypeEncoding = "utf-8";
+        BinaryDownloadOptions downloadOptions = BinaryDownloadOptions
                 .builder()
                 .withContentType(expectedContentType)
-                .withName(expectedName)
+                .withContentTypeEncoding(expectedContentTypeEncoding)
                 .build();
-        URI downloadURI = ((BinaryDirectDownload)(writeBinary))
-                .getDownloadURI(downloadOptions);
+        URI downloadURI = ((BinaryDownload)(writeBinary))
+                .getURI(downloadOptions);
 
         HttpURLConnection conn = (HttpURLConnection) downloadURI.toURL().openConnection();
         String contentType = conn.getHeaderField("Content-Type");
         assertNotNull(contentType);
-        assertEquals(expectedContentType, contentType);
-        String name = conn.getHeaderField("Content-Disposition");
-        assertNotNull(name);
-        assertEquals(expectedName, name);
+        assertEquals(String.format("%s; charset=%s", expectedContentType, expectedContentTypeEncoding),
+                contentType);
+
+        // Verify response content
+        assertEquals(200, conn.getResponseCode());
+        StringWriter writer = new StringWriter();
+        IOUtils.copy(conn.getInputStream(), writer, "utf-8");
+        assertEquals(content, writer.toString());
+    }
+
+    @Test
+    public void testGetBinaryWithContentTypeEncodingOnly() throws Exception {
+        getConfigurableHttpDataRecordProvider()
+                .setDirectDownloadURIExpirySeconds(REGULAR_READ_EXPIRY);
+
+        String content = getRandomString(1024*20);
+        Binary writeBinary = createFileWithBinary(getAdminSession(), FILE_PATH,
+                new ByteArrayInputStream(content.getBytes()));
+
+        waitForUploads();
+
+        String expectedContentTypeEncoding = "utf-8";
+        BinaryDownloadOptions downloadOptions = BinaryDownloadOptions
+                .builder()
+                .withContentTypeEncoding(expectedContentTypeEncoding)
+                .build();
+        URI downloadURI = ((BinaryDownload)(writeBinary))
+                .getURI(downloadOptions);
+
+        HttpURLConnection conn = (HttpURLConnection) downloadURI.toURL().openConnection();
+        String contentType = conn.getHeaderField("Content-Type");
+        // application/octet-stream is the default Content-Type if none is
+        // set in the signed URI
+        assertEquals("application/octet-stream", contentType);
+
+        // Verify response content
+        assertEquals(200, conn.getResponseCode());
+        StringWriter writer = new StringWriter();
+        IOUtils.copy(conn.getInputStream(), writer, "utf-8");
+        assertEquals(content, writer.toString());
+    }
+
+    @Test
+    public void testGetBinaryWithSpecificFileName() throws Exception {
+        getConfigurableHttpDataRecordProvider()
+                .setDirectDownloadURIExpirySeconds(REGULAR_READ_EXPIRY);
+
+        String content = getRandomString(1024*20);
+        Binary writeBinary = createFileWithBinary(getAdminSession(), FILE_PATH,
+                new ByteArrayInputStream(content.getBytes()));
+
+        waitForUploads();
+
+        String expectedName = "beautiful landscape.png";
+        BinaryDownloadOptions downloadOptions = BinaryDownloadOptions
+                .builder()
+                .withFileName(expectedName)
+                .build();
+        URI downloadURI = ((BinaryDownload)(writeBinary))
+                .getURI(downloadOptions);
+
+        HttpURLConnection conn = (HttpURLConnection) downloadURI.toURL().openConnection();
+        String contentDisposition = conn.getHeaderField("Content-Disposition");
+        assertNotNull(contentDisposition);
+        assertEquals(String.format("inline; filename=%s", expectedName), contentDisposition);
+
+        // Verify response content
+        assertEquals(200, conn.getResponseCode());
+        StringWriter writer = new StringWriter();
+        IOUtils.copy(conn.getInputStream(), writer, "utf-8");
+        assertEquals(content, writer.toString());
+    }
+
+    @Test
+    public void testGetBinaryWithSpecificFileNameAndDispositionType() throws Exception {
+        getConfigurableHttpDataRecordProvider()
+                .setDirectDownloadURIExpirySeconds(REGULAR_READ_EXPIRY);
+
+        String content = getRandomString(1024*20);
+        Binary writeBinary = createFileWithBinary(getAdminSession(), FILE_PATH,
+                new ByteArrayInputStream(content.getBytes()));
+
+        waitForUploads();
+
+        String expectedName = "beautiful landscape.png";
+        BinaryDownloadOptions downloadOptions = BinaryDownloadOptions
+                .builder()
+                .withFileName(expectedName)
+                .withDispositionTypeAttachment()
+                .build();
+        URI downloadURI = ((BinaryDownload)(writeBinary))
+                .getURI(downloadOptions);
+
+        HttpURLConnection conn = (HttpURLConnection) downloadURI.toURL().openConnection();
+        String contentDisposition = conn.getHeaderField("Content-Disposition");
+        assertNotNull(contentDisposition);
+        assertEquals(String.format("attachment; filename=%s", expectedName), contentDisposition);
+
+        // Verify response content
+        assertEquals(200, conn.getResponseCode());
+        StringWriter writer = new StringWriter();
+        IOUtils.copy(conn.getInputStream(), writer, "utf-8");
+        assertEquals(content, writer.toString());
+    }
+
+    @Test
+    public void testGetBinaryWithDispositionType() throws Exception {
+        getConfigurableHttpDataRecordProvider()
+                .setDirectDownloadURIExpirySeconds(REGULAR_READ_EXPIRY);
+
+        String content = getRandomString(1024*20);
+        Binary writeBinary = createFileWithBinary(getAdminSession(), FILE_PATH,
+                new ByteArrayInputStream(content.getBytes()));
+
+        waitForUploads();
+
+        String expectedName = "beautiful landscape.png";
+        BinaryDownloadOptions downloadOptions = BinaryDownloadOptions
+                .builder()
+                .withDispositionTypeInline()
+                .build();
+        URI downloadURI = ((BinaryDownload)(writeBinary))
+                .getURI(downloadOptions);
+
+        HttpURLConnection conn = (HttpURLConnection) downloadURI.toURL().openConnection();
+        String contentDisposition = conn.getHeaderField("Content-Disposition");
+        assertNull(contentDisposition);
+
+        // Verify response content
+        assertEquals(200, conn.getResponseCode());
+        StringWriter writer = new StringWriter();
+        IOUtils.copy(conn.getInputStream(), writer, "utf-8");
+        assertEquals(content, writer.toString());
+
+    }
+
+    @Test
+    public void testGetBinarySetsAllHeaders() throws Exception {
+        getConfigurableHttpDataRecordProvider()
+                .setDirectDownloadURIExpirySeconds(REGULAR_READ_EXPIRY);
+
+        String content = getRandomString(1024*20);
+        Binary writeBinary = createFileWithBinary(getAdminSession(), FILE_PATH,
+                new ByteArrayInputStream(content.getBytes()));
+
+        waitForUploads();
+
+        String expectedContentType = "image/png";
+        String expectedContentTypeEncoding = "utf-8";
+        String expectedName = "beautiful landscape.png";
+        BinaryDownloadOptions downloadOptions = BinaryDownloadOptions
+                .builder()
+                .withContentType(expectedContentType)
+                .withContentTypeEncoding(expectedContentTypeEncoding)
+                .withFileName(expectedName)
+                .withDispositionTypeInline()
+                .build();
+        URI downloadURI = ((BinaryDownload)(writeBinary))
+                .getURI(downloadOptions);
+
+        HttpURLConnection conn = (HttpURLConnection) downloadURI.toURL().openConnection();
+        String contentType = conn.getHeaderField("Content-Type");
+        assertNotNull(contentType);
+        assertEquals(String.format("%s; charset=%s", expectedContentType, expectedContentTypeEncoding),
+                contentType);
+
+        String contentDisposition = conn.getHeaderField("Content-Disposition");
+        assertNotNull(contentDisposition);
+        assertEquals(String.format("inline; filename=%s", expectedName), contentDisposition);
+
         String cacheControl = conn.getHeaderField("Cache-Control");
         assertNotNull(cacheControl);
-        assertEquals("private, max-age=31536000", cacheControl);
+        assertEquals(String.format("private, max-age=%d, immutable", REGULAR_READ_EXPIRY), cacheControl);
+
+        // Verify response content
+        assertEquals(200, conn.getResponseCode());
+        StringWriter writer = new StringWriter();
+        IOUtils.copy(conn.getInputStream(), writer, "utf-8");
+        assertEquals(content, writer.toString());
+    }
+
+    @Test
+    public void testGetBinaryDefaultOptions() throws Exception {
+        getConfigurableHttpDataRecordProvider()
+                .setDirectDownloadURIExpirySeconds(REGULAR_READ_EXPIRY);
+
+        String content = getRandomString(1024*20);
+        Binary writeBinary = createFileWithBinary(getAdminSession(), FILE_PATH,
+                new ByteArrayInputStream(content.getBytes()));
+
+        waitForUploads();
+
+        URI downloadURI = ((BinaryDownload)(writeBinary))
+                .getURI(BinaryDownloadOptions.DEFAULT);
+
+        HttpURLConnection conn = (HttpURLConnection) downloadURI.toURL().openConnection();
+        String contentType = conn.getHeaderField("Content-Type");
+        assertNotNull(contentType);
+        assertEquals("application/octet-stream", contentType);
+
+        String contentDisposition = conn.getHeaderField("Content-Disposition");
+        assertNull(contentDisposition);
+
+        String cacheControl = conn.getHeaderField("Cache-Control");
+        assertNotNull(cacheControl);
+        assertEquals(String.format("private, max-age=%d, immutable", REGULAR_READ_EXPIRY), cacheControl);
 
         // Verify response content
         assertEquals(200, conn.getResponseCode());
@@ -417,7 +580,7 @@
 
         waitForUploads();
 
-        URI downloadURI = ((BinaryDownload)(writeBinary)).getURI();
+        URI downloadURI = ((BinaryDownload)(writeBinary)).getURI(BinaryDownloadOptions.DEFAULT);
         assertNull(downloadURI);
     }
 
@@ -517,7 +680,7 @@
 
         waitForUploads();
 
-        URI downloadURI = ((BinaryDownload)(writeBinary)).getURI();
+        URI downloadURI = ((BinaryDownload)(writeBinary)).getURI(BinaryDownloadOptions.DEFAULT);
         assertNotNull(downloadURI);
 
         String moreContent = getRandomString(1024*20);
