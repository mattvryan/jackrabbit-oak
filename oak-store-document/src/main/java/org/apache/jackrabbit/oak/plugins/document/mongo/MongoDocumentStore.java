/*
 * Licensed to the Apache Software Foundation (ASF) under one or more
 * contributor license agreements.  See the NOTICE file distributed with
 * this work for additional information regarding copyright ownership.
 * The ASF licenses this file to You under the Apache License, Version 2.0
 * (the "License"); you may not use this file except in compliance with
 * the License.  You may obtain a copy of the License at
 *
 *      http://www.apache.org/licenses/LICENSE-2.0
 *
 * Unless required by applicable law or agreed to in writing, software
 * distributed under the License is distributed on an "AS IS" BASIS,
 * WITHOUT WARRANTIES OR CONDITIONS OF ANY KIND, either express or implied.
 * See the License for the specific language governing permissions and
 * limitations under the License.
 */
package org.apache.jackrabbit.oak.plugins.document.mongo;

import java.io.IOException;
import java.util.ArrayList;
import java.util.Arrays;
import java.util.Collections;
import java.util.Date;
import java.util.HashMap;
import java.util.HashSet;
import java.util.Iterator;
import java.util.LinkedHashMap;
import java.util.List;
import java.util.Map;
import java.util.Map.Entry;
import java.util.Set;
import java.util.TreeMap;
import java.util.concurrent.Callable;
import java.util.concurrent.ExecutionException;
import java.util.concurrent.TimeUnit;
import java.util.concurrent.locks.Lock;

import javax.annotation.CheckForNull;
import javax.annotation.Nonnull;
import javax.annotation.Nullable;

import com.google.common.base.Stopwatch;
import com.google.common.collect.ImmutableList;
import com.google.common.collect.ImmutableMap;
import com.google.common.collect.Iterables;
import com.google.common.collect.Iterators;
import com.google.common.collect.Lists;
import com.google.common.util.concurrent.UncheckedExecutionException;
import com.mongodb.MongoClientURI;
import com.mongodb.QueryOperators;
import com.mongodb.ReadPreference;

import org.apache.jackrabbit.oak.cache.CacheStats;
import org.apache.jackrabbit.oak.cache.CacheValue;
import org.apache.jackrabbit.oak.plugins.document.Collection;
import org.apache.jackrabbit.oak.plugins.document.Document;
import org.apache.jackrabbit.oak.plugins.document.DocumentStore;
import org.apache.jackrabbit.oak.plugins.document.DocumentStoreException;
import org.apache.jackrabbit.oak.plugins.document.DocumentStoreStatsCollector;
import org.apache.jackrabbit.oak.plugins.document.JournalEntry;
import org.apache.jackrabbit.oak.plugins.document.NodeDocument;
import org.apache.jackrabbit.oak.plugins.document.Revision;
import org.apache.jackrabbit.oak.plugins.document.RevisionListener;
import org.apache.jackrabbit.oak.plugins.document.RevisionVector;
import org.apache.jackrabbit.oak.plugins.document.StableRevisionComparator;
import org.apache.jackrabbit.oak.plugins.document.UpdateOp;
import org.apache.jackrabbit.oak.plugins.document.UpdateOp.Condition;
import org.apache.jackrabbit.oak.plugins.document.UpdateOp.Key;
import org.apache.jackrabbit.oak.plugins.document.UpdateOp.Operation;
import org.apache.jackrabbit.oak.plugins.document.UpdateUtils;
import org.apache.jackrabbit.oak.plugins.document.cache.CacheChangesTracker;
import org.apache.jackrabbit.oak.plugins.document.cache.CacheInvalidationStats;
import org.apache.jackrabbit.oak.plugins.document.cache.ModificationStamp;
import org.apache.jackrabbit.oak.plugins.document.cache.NodeDocumentCache;
import org.apache.jackrabbit.oak.plugins.document.mongo.replica.LocalChanges;
import org.apache.jackrabbit.oak.plugins.document.mongo.replica.ReplicaSetInfo;
import org.apache.jackrabbit.oak.plugins.document.locks.NodeDocumentLocks;
import org.apache.jackrabbit.oak.plugins.document.locks.StripedNodeDocumentLocks;
import org.apache.jackrabbit.oak.plugins.document.util.Utils;
import org.apache.jackrabbit.oak.stats.Clock;
import org.apache.jackrabbit.oak.commons.PerfLogger;
import org.slf4j.Logger;
import org.slf4j.LoggerFactory;

import com.google.common.base.Function;
import com.google.common.collect.Maps;
import com.mongodb.BasicDBObject;
import com.mongodb.BulkWriteError;
import com.mongodb.BulkWriteException;
import com.mongodb.BulkWriteOperation;
import com.mongodb.BulkWriteResult;
import com.mongodb.BulkWriteUpsert;
import com.mongodb.CommandResult;
import com.mongodb.DB;
import com.mongodb.DBCollection;
import com.mongodb.DBCursor;
import com.mongodb.DBObject;
import com.mongodb.MongoException;
import com.mongodb.QueryBuilder;
import com.mongodb.WriteConcern;
import com.mongodb.WriteResult;

import static com.google.common.base.Preconditions.checkArgument;
import static com.google.common.base.Predicates.in;
import static com.google.common.base.Predicates.not;
import static com.google.common.collect.Iterables.filter;
import static com.google.common.collect.Maps.filterKeys;
import static com.google.common.collect.Sets.difference;
import static org.apache.jackrabbit.oak.plugins.document.NodeDocument.DELETED_ONCE;
import static org.apache.jackrabbit.oak.plugins.document.NodeDocument.MODIFIED_IN_SECS;
import static org.apache.jackrabbit.oak.plugins.document.NodeDocument.SD_MAX_REV_TIME_IN_SECS;
import static org.apache.jackrabbit.oak.plugins.document.NodeDocument.SD_TYPE;
import static org.apache.jackrabbit.oak.plugins.document.UpdateOp.Condition.newEqualsCondition;
import static org.apache.jackrabbit.oak.plugins.document.mongo.MongoUtils.createIndex;
import static org.apache.jackrabbit.oak.plugins.document.mongo.MongoUtils.createPartialIndex;
import static org.apache.jackrabbit.oak.plugins.document.mongo.MongoUtils.hasIndex;

/**
 * A document store that uses MongoDB as the backend.
 */
public class MongoDocumentStore implements DocumentStore, RevisionListener {

    private static final Logger LOG = LoggerFactory.getLogger(MongoDocumentStore.class);
    private static final PerfLogger PERFLOG = new PerfLogger(
            LoggerFactory.getLogger(MongoDocumentStore.class.getName()
                    + ".perf"));

    private static final DBObject BY_ID_ASC = new BasicDBObject(Document.ID, 1);

    enum DocumentReadPreference {
        PRIMARY,
        PREFER_PRIMARY,
        PREFER_SECONDARY,
        PREFER_SECONDARY_IF_OLD_ENOUGH
    }

    public static final int IN_CLAUSE_BATCH_SIZE = 500;

    private final DBCollection nodes;
    private final DBCollection clusterNodes;
    private final DBCollection settings;
    private final DBCollection journal;

    private final DB db;

    private final NodeDocumentCache nodesCache;

    private final NodeDocumentLocks nodeLocks;

    private Clock clock = Clock.SIMPLE;

    private ReplicaSetInfo replicaInfo;

    private RevisionVector mostRecentAccessedRevisions;

    LocalChanges localChanges;

    private final long maxReplicationLagMillis;

    /**
     * Duration in seconds under which queries would use index on _modified field
     * If set to -1 then modifiedTime index would not be used.
     * <p>
     * Default is 60 seconds.
     */
    private final long maxDeltaForModTimeIdxSecs =
            Long.getLong("oak.mongo.maxDeltaForModTimeIdxSecs", 60);

    /**
     * Disables the index hint sent to MongoDB.
     * This overrides {@link #maxDeltaForModTimeIdxSecs}.
     */
    private final boolean disableIndexHint =
            Boolean.getBoolean("oak.mongo.disableIndexHint");

    /**
     * Duration in milliseconds after which a mongo query will be terminated.
     * <p>
     * If this value is -1 no timeout is being set at all, if it is 1 or greater
     * this translated to MongoDB's maxTimeNS being set accordingly.
     * <p>
     * Default is 60'000 (one minute).
     * See: http://mongodb.github.io/node-mongodb-native/driver-articles/anintroductionto1_4_and_2_6.html#maxtimems
     */
    private final long maxQueryTimeMS =
            Long.getLong("oak.mongo.maxQueryTimeMS", TimeUnit.MINUTES.toMillis(1));

    /**
     * How often in milliseconds the MongoDocumentStore should estimate the
     * replication lag.
     * <p>
     * Default is 60'000 (one minute).
     */
    private long estimationPullFrequencyMS =
            Long.getLong("oak.mongo.estimationPullFrequencyMS", TimeUnit.SECONDS.toMillis(5));

    /**
     * Fallback to the old secondary-routing strategy. Setting this to true
     * disables the optimisation introduced in the OAK-3865.
     * <p>
     * Default is false.
     */
    private boolean fallbackSecondaryStrategy =
            Boolean.getBoolean("oak.mongo.fallbackSecondaryStrategy");

    /**
     * The number of documents to put into one bulk update.
     * <p>
     * Default is 30.
     */
    private int bulkSize =
            Integer.getInteger("oak.mongo.bulkSize", 30);

    /**
     * How many times should be the bulk update request retries in case of
     * a conflict.
     * <p>
     * Default is 0 (no retries).
     */
    private int bulkRetries =
            Integer.getInteger("oak.mongo.bulkRetries", 0);

    private String lastReadWriteMode;

    private final Map<String, String> metadata;

    private DocumentStoreStatsCollector stats;

    private boolean hasModifiedIdCompoundIndex = true;

    private static final Key KEY_MODIFIED = new Key(MODIFIED_IN_SECS, null);

<<<<<<< HEAD
    public MongoDocumentStore(DB db, DocumentMK.Builder builder) {
=======
    public MongoDocumentStore(DB db, MongoDocumentNodeStoreBuilderBase<?> builder) {
>>>>>>> 48f83b52
        MongoStatus mongoStatus = builder.getMongoStatus();
        if (mongoStatus == null) {
            mongoStatus = new MongoStatus(db);
        }
        mongoStatus.checkVersion();
        metadata = ImmutableMap.<String,String>builder()
                .put("type", "mongo")
                .put("version", mongoStatus.getVersion())
                .build();

        this.db = db;
        stats = builder.getDocumentStoreStatsCollector();
        nodes = db.getCollection(Collection.NODES.toString());
        clusterNodes = db.getCollection(Collection.CLUSTER_NODES.toString());
        settings = db.getCollection(Collection.SETTINGS.toString());
        journal = db.getCollection(Collection.JOURNAL.toString());

        maxReplicationLagMillis = builder.getMaxReplicationLagMillis();

        if (fallbackSecondaryStrategy) {
            replicaInfo = null;
            localChanges = null;
        } else {
            replicaInfo = new ReplicaSetInfo(clock, db, builder.getMongoUri(), estimationPullFrequencyMS, maxReplicationLagMillis, builder.getExecutor());
            Thread replicaInfoThread = new Thread(replicaInfo, "MongoDocumentStore replica set info provider");
            replicaInfoThread.setDaemon(true);
            replicaInfoThread.start();
        }

        // indexes:
        // the _id field is the primary key, so we don't need to define it

        long initialDocsCount = nodes.count();
        // compound index on _modified and _id
        if (initialDocsCount == 0) {
            // this is an empty store, create a compound index
            // on _modified and _id (OAK-3071)
            createIndex(nodes, new String[]{NodeDocument.MODIFIED_IN_SECS, Document.ID},
                    new boolean[]{true, true}, false, false);
        } else if (!hasIndex(nodes, NodeDocument.MODIFIED_IN_SECS, Document.ID)) {
            hasModifiedIdCompoundIndex = false;
            if (!builder.getReadOnlyMode()) {
                LOG.warn("Detected an upgrade from Oak version <= 1.2. For optimal " +
                        "performance it is recommended to create a compound index " +
                        "for the 'nodes' collection on {_modified:1, _id:1}.");
            }
        }

        // index on the _bin flag to faster access nodes with binaries for GC
        createIndex(nodes, NodeDocument.HAS_BINARY_FLAG, true, false, true);

        // index on _deleted for fast lookup of potentially garbage
        // depending on the MongoDB version, create a partial index
        if (initialDocsCount == 0) {
            if (mongoStatus.isVersion(3, 2)) {
                createPartialIndex(nodes, new String[]{DELETED_ONCE, MODIFIED_IN_SECS},
                        new boolean[]{true, true}, "{" + DELETED_ONCE + ":true}");
            } else {
                createIndex(nodes, NodeDocument.DELETED_ONCE, true, false, true);
            }
        } else if (!hasIndex(nodes, DELETED_ONCE, MODIFIED_IN_SECS)) {
            if (!builder.getReadOnlyMode()) {
                LOG.warn("Detected an upgrade from Oak version <= 1.6. For optimal " +
                        "Revision GC performance it is recommended to create a " +
                        "partial index for the 'nodes' collection on " +
                        "{_deletedOnce:1, _modified:1} with a partialFilterExpression " +
                        "{_deletedOnce:true}. Partial indexes require MongoDB 3.2 " +
                        "or higher.");
            }
        }

        // compound index on _sdType and _sdMaxRevTime
        if (initialDocsCount == 0) {
            // this is an empty store, create compound index
            // on _sdType and _sdMaxRevTime (OAK-6129)
            createIndex(nodes, new String[]{SD_TYPE, SD_MAX_REV_TIME_IN_SECS},
                    new boolean[]{true, true}, false, true);
        } else if (!hasIndex(nodes, SD_TYPE, SD_MAX_REV_TIME_IN_SECS)) {
            if (!builder.getReadOnlyMode()) {
                LOG.warn("Detected an upgrade from Oak version <= 1.6. For optimal " +
                        "Revision GC performance it is recommended to create a " +
                        "sparse compound index for the 'nodes' collection on " +
                        "{_sdType:1, _sdMaxRevTime:1}.");
            }
        }

        // index on _modified for journal entries
        createIndex(journal, JournalEntry.MODIFIED, true, false, false);

        this.nodeLocks = new StripedNodeDocumentLocks();
        this.nodesCache = builder.buildNodeDocumentCache(this, nodeLocks);

        LOG.info("Connected to MongoDB {} with maxReplicationLagMillis {}, " +
                "maxDeltaForModTimeIdxSecs {}, disableIndexHint {}, " +
                "{}, serverStatus {}",
                mongoStatus.getVersion(), maxReplicationLagMillis, maxDeltaForModTimeIdxSecs,
                disableIndexHint, db.getWriteConcern(),
                mongoStatus.getServerDetails());
    }

    @Override
    public void finalize() throws Throwable {
        super.finalize();
        // TODO should not be needed, but it seems
        // oak-jcr doesn't call dispose()
        dispose();
    }

    @Override
    public CacheInvalidationStats invalidateCache() {
        InvalidationResult result = new InvalidationResult();
        for (CacheValue key : nodesCache.keys()) {
            result.invalidationCount++;
            invalidateCache(Collection.NODES, key.toString());
        }
        return result;
    }

    @Override
    public CacheInvalidationStats invalidateCache(Iterable<String> keys) {
        LOG.debug("invalidateCache: start");
        final InvalidationResult result = new InvalidationResult();
        int size  = 0;

        final Iterator<String> it = keys.iterator();
        while(it.hasNext()) {
            // read chunks of documents only
            final List<String> ids = new ArrayList<String>(IN_CLAUSE_BATCH_SIZE);
            while(it.hasNext() && ids.size() < IN_CLAUSE_BATCH_SIZE) {
                final String id = it.next();
                if (nodesCache.getIfPresent(id) != null) {
                    // only add those that we actually do have cached
                    ids.add(id);
                }
            }
            size += ids.size();
            if (LOG.isTraceEnabled()) {
                LOG.trace("invalidateCache: batch size: {} of total so far {}",
                        ids.size(), size);
            }

            Map<String, ModificationStamp> modStamps = getModStamps(ids);
            result.queryCount++;

            int invalidated = nodesCache.invalidateOutdated(modStamps);
            for (String id : filter(ids, not(in(modStamps.keySet())))) {
                nodesCache.invalidate(id);
                invalidated++;
            }
            result.cacheEntriesProcessedCount += ids.size();
            result.invalidationCount += invalidated;
            result.upToDateCount += ids.size() - invalidated;
        }

        result.cacheSize = size;
        LOG.trace("invalidateCache: end. total: {}", size);
        return result;
    }

    @Override
    public <T extends Document> void invalidateCache(Collection<T> collection, String key) {
        if (collection == Collection.NODES) {
            nodesCache.invalidate(key);
        }
    }

    @Override
    public <T extends Document> T find(Collection<T> collection, String key) {
        final long start = PERFLOG.start();
        final T result = find(collection, key, true, -1);
        PERFLOG.end(start, 1, "find: preferCached=true, key={}", key);
        return result;
    }

    @Override
    public <T extends Document> T find(final Collection<T> collection,
                                       final String key,
                                       int maxCacheAge) {
        final long start = PERFLOG.start();
        final T result = find(collection, key, false, maxCacheAge);
        PERFLOG.end(start, 1, "find: preferCached=false, key={}", key);
        return result;
    }

    @SuppressWarnings("unchecked")
    private <T extends Document> T find(final Collection<T> collection,
                                       final String key,
                                       boolean preferCached,
                                       final int maxCacheAge) {
        if (collection != Collection.NODES) {
            return findUncachedWithRetry(collection, key,
                    DocumentReadPreference.PRIMARY, 2);
        }
        NodeDocument doc;
        if (maxCacheAge > 0 || preferCached) {
            // first try without lock
            doc = nodesCache.getIfPresent(key);
            if (doc != null) {
                if (preferCached ||
                        getTime() - doc.getCreated() < maxCacheAge) {
                    stats.doneFindCached(collection, key);
                    if (doc == NodeDocument.NULL) {
                        return null;
                    }
                    return (T) doc;
                }
            }
        }
        Throwable t;
        try {
            Lock lock = nodeLocks.acquire(key);
            try {
                if (maxCacheAge > 0 || preferCached) {
                    // try again some other thread may have populated
                    // the cache by now
                    doc = nodesCache.getIfPresent(key);
                    if (doc != null) {
                        if (preferCached ||
                                getTime() - doc.getCreated() < maxCacheAge) {
                            stats.doneFindCached(collection, key);
                            if (doc == NodeDocument.NULL) {
                                return null;
                            }
                            return (T) doc;
                        }
                    }
                }
                final NodeDocument d = (NodeDocument) findUncachedWithRetry(
                        collection, key,
                        getReadPreference(maxCacheAge), 2);
                invalidateCache(collection, key);
                doc = nodesCache.get(key, new Callable<NodeDocument>() {
                    @Override
                    public NodeDocument call() throws Exception {
                        return d == null ? NodeDocument.NULL : d;
                    }
                });
            } finally {
                lock.unlock();
            }
            if (doc == NodeDocument.NULL) {
                return null;
            } else {
                return (T) doc;
            }
        } catch (UncheckedExecutionException e) {
            t = e.getCause();
        } catch (ExecutionException e) {
            t = e.getCause();
        } catch (RuntimeException e) {
            t = e;
        }
        throw new DocumentStoreException("Failed to load document with " + key, t);
    }

    /**
     * Finds a document and performs a number of retries if the read fails with
     * an exception.
     *
     * @param collection the collection to read from.
     * @param key the key of the document to find.
     * @param docReadPref the read preference.
     * @param retries the number of retries. Must not be negative.
     * @param <T> the document type of the given collection.
     * @return the document or {@code null} if the document doesn't exist.
     */
    @CheckForNull
    private <T extends Document> T findUncachedWithRetry(
            Collection<T> collection, String key,
            DocumentReadPreference docReadPref,
            int retries) {
        checkArgument(retries >= 0, "retries must not be negative");
        if (key.equals("0:/")) {
            LOG.trace("root node");
        }
        int numAttempts = retries + 1;
        MongoException ex = null;
        for (int i = 0; i < numAttempts; i++) {
            if (i > 0) {
                LOG.warn("Retrying read of " + key);
            }
            try {
                return findUncached(collection, key, docReadPref);
            } catch (MongoException e) {
                ex = e;
            }
        }
        if (ex != null) {
            throw ex;
        } else {
            // impossible to get here
            throw new IllegalStateException();
        }
    }

    @CheckForNull
    protected <T extends Document> T findUncached(Collection<T> collection, String key, DocumentReadPreference docReadPref) {
        log("findUncached", key, docReadPref);
        DBCollection dbCollection = getDBCollection(collection);
        final Stopwatch watch = startWatch();
        boolean isSlaveOk = false;
        boolean docFound = true;
        try {
            ReadPreference readPreference = getMongoReadPreference(collection, null, key, docReadPref);

            if(readPreference.isSlaveOk()){
                LOG.trace("Routing call to secondary for fetching [{}]", key);
                isSlaveOk = true;
            }

            DBObject obj = dbCollection.findOne(getByKeyQuery(key).get(), null, null, readPreference);

            if(obj == null){
                docFound = false;
                return null;
            }
            T doc = convertFromDBObject(collection, obj);
            if (doc != null) {
                doc.seal();
            }
            return doc;
        } finally {
            stats.doneFindUncached(watch.elapsed(TimeUnit.NANOSECONDS), collection, key, docFound, isSlaveOk);
        }
    }

    @Nonnull
    @Override
    public <T extends Document> List<T> query(Collection<T> collection,
                                String fromKey,
                                String toKey,
                                int limit) {
        return query(collection, fromKey, toKey, null, 0, limit);
    }

    @Nonnull
    @Override
    public <T extends Document> List<T> query(Collection<T> collection,
                                              String fromKey,
                                              String toKey,
                                              String indexedProperty,
                                              long startValue,
                                              int limit) {
        return queryInternal(collection, fromKey, toKey, indexedProperty,
                startValue, limit, maxQueryTimeMS);
    }

    @SuppressWarnings("unchecked")
    @Nonnull
    <T extends Document> List<T> queryInternal(Collection<T> collection,
                                                       String fromKey,
                                                       String toKey,
                                                       String indexedProperty,
                                                       long startValue,
                                                       int limit,
                                                       long maxQueryTime) {
        log("query", fromKey, toKey, indexedProperty, startValue, limit);
        DBCollection dbCollection = getDBCollection(collection);
        QueryBuilder queryBuilder = QueryBuilder.start(Document.ID);
        queryBuilder.greaterThan(fromKey);
        queryBuilder.lessThan(toKey);

        DBObject hint = new BasicDBObject(NodeDocument.ID, 1);

        if (indexedProperty != null) {
            if (NodeDocument.DELETED_ONCE.equals(indexedProperty)) {
                if (startValue != 1) {
                    throw new DocumentStoreException(
                            "unsupported value for property " + 
                                    NodeDocument.DELETED_ONCE);
                }
                queryBuilder.and(indexedProperty);
                queryBuilder.is(true);
            } else {
                queryBuilder.and(indexedProperty);
                queryBuilder.greaterThanEquals(startValue);

                if (NodeDocument.MODIFIED_IN_SECS.equals(indexedProperty)
                        && canUseModifiedTimeIdx(startValue)) {
                    hint = new BasicDBObject(NodeDocument.MODIFIED_IN_SECS, -1);
                }
            }
        }
        DBObject query = queryBuilder.get();
        String parentId = Utils.getParentIdFromLowerLimit(fromKey);
        long lockTime = -1;
        final Stopwatch watch  = startWatch();

        boolean isSlaveOk = false;
        int resultSize = 0;
        CacheChangesTracker cacheChangesTracker = null;
        if (parentId != null && collection == Collection.NODES) {
            cacheChangesTracker = nodesCache.registerTracker(fromKey, toKey);
        }
        try {
            DBCursor cursor = dbCollection.find(query).sort(BY_ID_ASC);
            if (limit >= 0) {
                cursor.limit(limit);
            }
            if (!disableIndexHint && !hasModifiedIdCompoundIndex) {
                cursor.hint(hint);
            }
            if (maxQueryTime > 0) {
                // OAK-2614: set maxTime if maxQueryTimeMS > 0
                cursor.maxTime(maxQueryTime, TimeUnit.MILLISECONDS);
            }
            ReadPreference readPreference =
                    getMongoReadPreference(collection, parentId, null, getDefaultReadPreference(collection));

            if(readPreference.isSlaveOk()){
                isSlaveOk = true;
                LOG.trace("Routing call to secondary for fetching children from [{}] to [{}]", fromKey, toKey);
            }

            cursor.setReadPreference(readPreference);

            List<T> list;
            try {
                list = new ArrayList<T>();
                for (int i = 0; i < limit && cursor.hasNext(); i++) {
                    DBObject o = cursor.next();
                    T doc = convertFromDBObject(collection, o);
                    list.add(doc);
                }
                resultSize = list.size();
            } finally {
                cursor.close();
            }

            if (cacheChangesTracker != null) {
                nodesCache.putNonConflictingDocs(cacheChangesTracker, (List<NodeDocument>) list);
            }

            return list;
        } finally {
            if (cacheChangesTracker != null) {
                cacheChangesTracker.close();
            }
            stats.doneQuery(watch.elapsed(TimeUnit.NANOSECONDS), collection, fromKey, toKey,
                    indexedProperty != null , resultSize, lockTime, isSlaveOk);
        }
    }

    boolean canUseModifiedTimeIdx(long modifiedTimeInSecs) {
        if (maxDeltaForModTimeIdxSecs < 0) {
            return false;
        }
        return (NodeDocument.getModifiedInSecs(getTime()) - modifiedTimeInSecs) <= maxDeltaForModTimeIdxSecs;
    }

    @Override
    public <T extends Document> void remove(Collection<T> collection, String key) {
        log("remove", key);
        DBCollection dbCollection = getDBCollection(collection);
        Stopwatch watch = startWatch();
        try {
            dbCollection.remove(getByKeyQuery(key).get());
        } catch (Exception e) {
            throw DocumentStoreException.convert(e, "Remove failed for " + key);
        } finally {
            invalidateCache(collection, key);
            stats.doneRemove(watch.elapsed(TimeUnit.NANOSECONDS), collection, 1);
        }
    }

    @Override
    public <T extends Document> void remove(Collection<T> collection, List<String> keys) {
        log("remove", keys);
        DBCollection dbCollection = getDBCollection(collection);
        Stopwatch watch = startWatch();
        try {
            for(List<String> keyBatch : Lists.partition(keys, IN_CLAUSE_BATCH_SIZE)){
                DBObject query = QueryBuilder.start(Document.ID).in(keyBatch).get();
                try {
                    dbCollection.remove(query);
                } catch (Exception e) {
                    throw DocumentStoreException.convert(e, "Remove failed for " + keyBatch);
                } finally {
                    if (collection == Collection.NODES) {
                        for (String key : keyBatch) {
                            invalidateCache(collection, key);
                        }
                    }
                }
            }
        } finally {
            stats.doneRemove(watch.elapsed(TimeUnit.NANOSECONDS), collection, keys.size());
        }
    }

    @Override
    public <T extends Document> int remove(Collection<T> collection, Map<String, Long> toRemove) {
        log("remove", toRemove);
        int num = 0;
        DBCollection dbCollection = getDBCollection(collection);
        Stopwatch watch = startWatch();
        try {
            List<String> batchIds = Lists.newArrayList();
            List<DBObject> batch = Lists.newArrayList();
            Iterator<Entry<String, Long>> it = toRemove.entrySet().iterator();
            while (it.hasNext()) {
                Entry<String, Long> entry = it.next();
                Condition c = newEqualsCondition(entry.getValue());
                QueryBuilder query = createQueryForUpdate(
                        entry.getKey(),  Collections.singletonMap(KEY_MODIFIED, c));
                batchIds.add(entry.getKey());
                batch.add(query.get());
                if (!it.hasNext() || batch.size() == IN_CLAUSE_BATCH_SIZE) {
                    DBObject q = new BasicDBObject();
                    q.put(QueryOperators.OR, batch);
                    try {
                        num += dbCollection.remove(q).getN();
                    } catch (Exception e) {
                        throw DocumentStoreException.convert(e, "Remove failed for " + batch);
                    } finally {
                        if (collection == Collection.NODES) {
                            invalidateCache(batchIds);
                        }
                    }
                    batchIds.clear();
                    batch.clear();
                }
            }
        } finally {
            stats.doneRemove(watch.elapsed(TimeUnit.NANOSECONDS), collection, num);
        }
        return num;
    }

    @Override
    public <T extends Document> int remove(Collection<T> collection,
                                    String indexedProperty, long startValue, long endValue)
            throws DocumentStoreException {
        log("remove", collection, indexedProperty, startValue, endValue);
        int num = 0;
        DBCollection dbCollection = getDBCollection(collection);
        Stopwatch watch = startWatch();
        try {
            QueryBuilder queryBuilder = QueryBuilder.start(indexedProperty);
            queryBuilder.greaterThan(startValue);
            queryBuilder.lessThan(endValue);
            try {
                num = dbCollection.remove(queryBuilder.get()).getN();
            } catch (Exception e) {
                throw DocumentStoreException.convert(e, "Remove failed for " + collection + ": " +
                    indexedProperty + " in (" + startValue + ", " + endValue + ")");
            } finally {
                if (collection == Collection.NODES) {
                    // this method is currently being used only for Journal collection while GC.
                    // But, to keep sanctity of the API, we need to acknowledge that Nodes collection
                    // could've been used. But, in this signature, there's no useful way to invalidate
                    // cache.
                    // So, we use the hammer for this task
                    invalidateCache();
                }
            }
        } finally {
            stats.doneRemove(watch.elapsed(TimeUnit.NANOSECONDS), collection, num);
        }
        return num;
    }

    @SuppressWarnings("unchecked")
    @CheckForNull
    private <T extends Document> T findAndModify(Collection<T> collection,
                                                 UpdateOp updateOp,
                                                 boolean upsert,
                                                 boolean checkConditions) {
        DBCollection dbCollection = getDBCollection(collection);
        // make sure we don't modify the original updateOp
        updateOp = updateOp.copy();
        DBObject update = createUpdate(updateOp, false);

        Lock lock = null;
        if (collection == Collection.NODES) {
            lock = nodeLocks.acquire(updateOp.getId());
        }
        final Stopwatch watch = startWatch();
        boolean newEntry = false;
        try {
            // get modCount of cached document
            Long modCount = null;
            T cachedDoc = null;
            if (collection == Collection.NODES) {
                cachedDoc = (T) nodesCache.getIfPresent(updateOp.getId());
                if (cachedDoc != null) {
                    modCount = cachedDoc.getModCount();
                }
            }

            // perform a conditional update with limited result
            // if we have a matching modCount
            if (modCount != null) {
                // only perform the conditional update when there are
                // no conditions and the check is OK. this avoid an
                // unnecessary call when the conditions do not match
                if (!checkConditions || UpdateUtils.checkConditions(cachedDoc, updateOp.getConditions())) {
                    QueryBuilder query = createQueryForUpdate(updateOp.getId(),
                            updateOp.getConditions());
                    // below condition may overwrite a user supplied condition
                    // on _modCount. This fine, because the conditions were
                    // already checked against the cached document with the
                    // matching _modCount value. There is no need to check the
                    // user supplied condition on _modCount again on the server
                    query.and(Document.MOD_COUNT).is(modCount);

                    WriteResult result = dbCollection.update(query.get(), update);
                    if (result.getN() > 0) {
                        // success, update cached document
                        if (collection == Collection.NODES) {
                            NodeDocument newDoc = (NodeDocument) applyChanges(collection, cachedDoc, updateOp);
                            nodesCache.put(newDoc);
                        }
                        // return previously cached document
                        return cachedDoc;
                    }
                }
            }

            // conditional update failed or not possible
            // perform operation and get complete document
            QueryBuilder query = createQueryForUpdate(updateOp.getId(), updateOp.getConditions());
            DBObject oldNode = dbCollection.findAndModify(query.get(), null, null /*sort*/, false /*remove*/, update, false /*returnNew*/, upsert);

            if (oldNode == null){
                newEntry = true;
            }

            if (checkConditions && oldNode == null) {
                return null;
            }
            T oldDoc = convertFromDBObject(collection, oldNode);
            if (oldDoc != null) {
                if (collection == Collection.NODES) {
                    NodeDocument newDoc = (NodeDocument) applyChanges(collection, oldDoc, updateOp);
                    nodesCache.put(newDoc);
                    updateLocalChanges(newDoc);
                }
                oldDoc.seal();
            } else if (upsert) {
                if (collection == Collection.NODES) {
                    NodeDocument doc = (NodeDocument) collection.newDocument(this);
                    UpdateUtils.applyChanges(doc, updateOp);
                    nodesCache.putIfAbsent(doc);
                    updateLocalChanges(doc);
                }
            } else {
                // updateOp without conditions and not an upsert
                // this means the document does not exist
            }
            return oldDoc;
        } catch (Exception e) {
            throw handleException(e, collection, updateOp.getId());
        } finally {
            if (lock != null) {
                lock.unlock();
            }
            stats.doneFindAndModify(watch.elapsed(TimeUnit.NANOSECONDS), collection, updateOp.getId(),
                    newEntry, true, 0);
        }
    }

    @CheckForNull
    @Override
    public <T extends Document> T createOrUpdate(Collection<T> collection, UpdateOp update)
            throws DocumentStoreException {
        log("createOrUpdate", update);
        UpdateUtils.assertUnconditional(update);
        T doc = findAndModify(collection, update, true, false);
        log("createOrUpdate returns ", doc);
        return doc;
    }

    /**
     * Try to apply all the {@link UpdateOp}s with at least MongoDB requests as
     * possible. The return value is the list of the old documents (before
     * applying changes). The mechanism is as follows:
     *
     * <ol>
     * <li>For each UpdateOp try to read the assigned document from the cache.
     *     Add them to {@code oldDocs}.</li>
     * <li>Prepare a list of all UpdateOps that doesn't have their documents and
     *     read them in one find() call. Add results to {@code oldDocs}.</li>
     * <li>Prepare a bulk update. For each remaining UpdateOp add following
     *     operation:
     *   <ul>
     *   <li>Find document with the same id and the same mod_count as in the
     *       {@code oldDocs}.</li>
     *   <li>Apply changes from the UpdateOps.</li>
     *   </ul>
     * </li>
     * <li>Execute the bulk update.</li>
     * </ol>
     *
     * If some other process modifies the target documents between points 2 and
     * 3, the mod_count will be increased as well and the bulk update will fail
     * for the concurrently modified docs. The method will then remove the
     * failed documents from the {@code oldDocs} and restart the process from
     * point 2. It will stop after 3rd iteration.
     */
    @SuppressWarnings("unchecked")
    @CheckForNull
    @Override
    public <T extends Document> List<T> createOrUpdate(Collection<T> collection,
                                                       List<UpdateOp> updateOps) {
        log("createOrUpdate", updateOps);

        Map<String, UpdateOp> operationsToCover = new LinkedHashMap<String, UpdateOp>();
        List<UpdateOp> duplicates = new ArrayList<UpdateOp>();
        Map<UpdateOp, T> results = new LinkedHashMap<UpdateOp, T>();

        final Stopwatch watch = startWatch();
        try {
            for (UpdateOp updateOp : updateOps) {
                UpdateUtils.assertUnconditional(updateOp);
                UpdateOp clone = updateOp.copy();
                if (operationsToCover.containsKey(updateOp.getId())) {
                    duplicates.add(clone);
                } else {
                    operationsToCover.put(updateOp.getId(), clone);
                }
                results.put(clone, null);
            }

            Map<String, T> oldDocs = new HashMap<String, T>();
            if (collection == Collection.NODES) {
                oldDocs.putAll((Map<String, T>) getCachedNodes(operationsToCover.keySet()));
            }

            for (int i = 0; i <= bulkRetries; i++) {
                if (operationsToCover.size() <= 2) {
                    // bulkUpdate() method invokes Mongo twice, so sending 2 updates
                    // in bulk mode wouldn't result in any performance gain
                    break;
                }
                for (List<UpdateOp> partition : Lists.partition(Lists.newArrayList(operationsToCover.values()), bulkSize)) {
                    Map<UpdateOp, T> successfulUpdates = bulkUpdate(collection, partition, oldDocs);
                    results.putAll(successfulUpdates);
                    operationsToCover.values().removeAll(successfulUpdates.keySet());
                }
            }

            // if there are some changes left, we'll apply them one after another
            Iterator<UpdateOp> it = Iterators.concat(operationsToCover.values().iterator(), duplicates.iterator());
            while (it.hasNext()) {
                UpdateOp op = it.next();
                it.remove();
                T oldDoc = createOrUpdate(collection, op);
                if (oldDoc != null) {
                    results.put(op, oldDoc);
                }
            }
        } catch (MongoException e) {
            throw handleException(e, collection, Iterables.transform(updateOps,
                    new Function<UpdateOp, String>() {
                @Override
                public String apply(UpdateOp input) {
                    return input.getId();
                }
            }));
        } finally {
            stats.doneCreateOrUpdate(watch.elapsed(TimeUnit.NANOSECONDS),
                    collection, Lists.transform(updateOps, new Function<UpdateOp, String>() {
                @Override
                public String apply(UpdateOp input) {
                    return input.getId();
                }
            }));
        }
        List<T> resultList = new ArrayList<T>(results.values());
        log("createOrUpdate returns", resultList);
        return resultList;
    }

    private Map<String, NodeDocument> getCachedNodes(Set<String> keys) {
        Map<String, NodeDocument> nodes = new HashMap<String, NodeDocument>();
        for (String key : keys) {
            NodeDocument cached = nodesCache.getIfPresent(key);
            if (cached != null) {
                nodes.put(key, cached);
            }
        }
        return nodes;
    }

    private <T extends Document> Map<UpdateOp, T> bulkUpdate(Collection<T> collection,
                                                             List<UpdateOp> updateOperations,
                                                             Map<String, T> oldDocs) {
        Map<String, UpdateOp> bulkOperations = createMap(updateOperations);
        Set<String> lackingDocs = difference(bulkOperations.keySet(), oldDocs.keySet());
        oldDocs.putAll(findDocuments(collection, lackingDocs));

        CacheChangesTracker tracker = null;
        if (collection == Collection.NODES) {
            tracker = nodesCache.registerTracker(bulkOperations.keySet());
        }

        try {
            BulkUpdateResult bulkResult = sendBulkUpdate(collection, bulkOperations.values(), oldDocs);

            if (collection == Collection.NODES) {
                List<NodeDocument> docsToCache = new ArrayList<NodeDocument>();
                for (UpdateOp op : filterKeys(bulkOperations, in(bulkResult.upserts)).values()) {
                    NodeDocument doc = Collection.NODES.newDocument(this);
                    UpdateUtils.applyChanges(doc, op);
                    docsToCache.add(doc);
                }

                for (String key : difference(bulkOperations.keySet(), bulkResult.failedUpdates)) {
                    T oldDoc = oldDocs.get(key);
                    if (oldDoc != null && oldDoc != NodeDocument.NULL) {
                        NodeDocument newDoc = (NodeDocument) applyChanges(collection, oldDoc, bulkOperations.get(key));
                        docsToCache.add(newDoc);
                    }
                }

                for (NodeDocument doc : docsToCache) {
                    updateLocalChanges(doc);
                }

                nodesCache.putNonConflictingDocs(tracker, docsToCache);
            }
            oldDocs.keySet().removeAll(bulkResult.failedUpdates);

            Map<UpdateOp, T> result = new HashMap<UpdateOp, T>();
            for (Entry<String, UpdateOp> entry : bulkOperations.entrySet()) {
                if (bulkResult.failedUpdates.contains(entry.getKey())) {
                    continue;
                } else if (bulkResult.upserts.contains(entry.getKey())) {
                    result.put(entry.getValue(), null);
                } else {
                    result.put(entry.getValue(), oldDocs.get(entry.getKey()));
                }
            }
            return result;
        } finally {
            if (tracker != null) {
                tracker.close();
            }
        }
    }

    private static Map<String, UpdateOp> createMap(List<UpdateOp> updateOps) {
        return Maps.uniqueIndex(updateOps, new Function<UpdateOp, String>() {
            @Override
            public String apply(UpdateOp input) {
                return input.getId();
            }
        });
    }

    private <T extends Document> Map<String, T> findDocuments(Collection<T> collection, Set<String> keys) {
        Map<String, T> docs = new HashMap<String, T>();
        if (!keys.isEmpty()) {
            DBObject[] conditions = new DBObject[keys.size()];
            int i = 0;
            for (String key : keys) {
                conditions[i++] = getByKeyQuery(key).get();
            }

            QueryBuilder builder = new QueryBuilder();
            builder.or(conditions);
            DBCursor cursor = getDBCollection(collection).find(builder.get());
            while (cursor.hasNext()) {
                T foundDoc = convertFromDBObject(collection, cursor.next());
                docs.put(foundDoc.getId(), foundDoc);
            }
        }
        return docs;
    }

    private <T extends Document> BulkUpdateResult sendBulkUpdate(Collection<T> collection,
            java.util.Collection<UpdateOp> updateOps, Map<String, T> oldDocs) {
        DBCollection dbCollection = getDBCollection(collection);
        BulkWriteOperation bulk = dbCollection.initializeUnorderedBulkOperation();
        String[] bulkIds = new String[updateOps.size()];
        int i = 0;
        for (UpdateOp updateOp : updateOps) {
            String id = updateOp.getId();
            QueryBuilder query = createQueryForUpdate(id, updateOp.getConditions());
            T oldDoc = oldDocs.get(id);
            DBObject update;
            if (oldDoc == null || oldDoc == NodeDocument.NULL) {
                query.and(Document.MOD_COUNT).exists(false);
                update = createUpdate(updateOp, true);
            } else {
                query.and(Document.MOD_COUNT).is(oldDoc.getModCount());
                update = createUpdate(updateOp, false);
            }
            bulk.find(query.get()).upsert().updateOne(update);
            bulkIds[i++] = id;
        }

        BulkWriteResult bulkResult;
        Set<String> failedUpdates = new HashSet<String>();
        Set<String> upserts = new HashSet<String>();
        try {
            bulkResult = bulk.execute();
        } catch (BulkWriteException e) {
            bulkResult = e.getWriteResult();
            for (BulkWriteError err : e.getWriteErrors()) {
                failedUpdates.add(bulkIds[err.getIndex()]);
            }
        }
        for (BulkWriteUpsert upsert : bulkResult.getUpserts()) {
            upserts.add(bulkIds[upsert.getIndex()]);
        }
        return new BulkUpdateResult(failedUpdates, upserts);
    }

    @Override
    public <T extends Document> T findAndUpdate(Collection<T> collection, UpdateOp update)
            throws DocumentStoreException {
        log("findAndUpdate", update);
        T doc = findAndModify(collection, update, false, true);
        log("findAndUpdate returns ", doc);
        return doc;
    }

    @Override
    public <T extends Document> boolean create(Collection<T> collection, List<UpdateOp> updateOps) {
        log("create", updateOps);
        List<T> docs = new ArrayList<T>();
        DBObject[] inserts = new DBObject[updateOps.size()];
        List<String> ids = Lists.newArrayListWithCapacity(updateOps.size());

        for (int i = 0; i < updateOps.size(); i++) {
            inserts[i] = new BasicDBObject();
            UpdateOp update = updateOps.get(i);
            inserts[i].put(Document.ID, update.getId());
            UpdateUtils.assertUnconditional(update);
            T target = collection.newDocument(this);
            UpdateUtils.applyChanges(target, update);
            docs.add(target);
            ids.add(updateOps.get(i).getId());
            for (Entry<Key, Operation> entry : update.getChanges().entrySet()) {
                Key k = entry.getKey();
                Operation op = entry.getValue();
                switch (op.type) {
                    case SET:
                    case MAX:
                    case INCREMENT: {
                        inserts[i].put(k.toString(), op.value);
                        break;
                    }
                    case SET_MAP_ENTRY: {
                        Revision r = k.getRevision();
                        if (r == null) {
                            throw new IllegalStateException(
                                    "SET_MAP_ENTRY must not have null revision");
                        }
                        DBObject value = (DBObject) inserts[i].get(k.getName());
                        if (value == null) {
                            value = new RevisionEntry(r, op.value);
                            inserts[i].put(k.getName(), value);
                        } else if (value.keySet().size() == 1) {
                            String key = value.keySet().iterator().next();
                            Object val = value.get(key);
                            value = new BasicDBObject(key, val);
                            value.put(r.toString(), op.value);
                            inserts[i].put(k.getName(), value);
                        } else {
                            value.put(r.toString(), op.value);
                        }
                        break;
                    }
                    case REMOVE:
                    case REMOVE_MAP_ENTRY:
                        // nothing to do for new entries
                        break;
                }
            }
            if (!inserts[i].containsField(Document.MOD_COUNT)) {
                inserts[i].put(Document.MOD_COUNT, 1L);
                target.put(Document.MOD_COUNT, 1L);
            }
        }

        DBCollection dbCollection = getDBCollection(collection);
        final Stopwatch watch = startWatch();
        boolean insertSuccess = false;
        try {
            try {
                dbCollection.insert(inserts);
                if (collection == Collection.NODES) {
                    for (T doc : docs) {
                        nodesCache.putIfAbsent((NodeDocument) doc);
                        updateLocalChanges((NodeDocument) doc);
                    }
                }
                insertSuccess = true;
                return true;
            } catch (MongoException e) {
                return false;
            }
        } finally {
            stats.doneCreate(watch.elapsed(TimeUnit.NANOSECONDS), collection, ids, insertSuccess);
        }
    }

    /**
     * Returns the {@link Document#MOD_COUNT} and
     * {@link NodeDocument#MODIFIED_IN_SECS} values of the documents with the
     * given {@code keys}. The returned map will only contain entries for
     * existing documents. The default value is -1 if the document does not have
     * a modCount field. The same applies to the modified field.
     *
     * @param keys the keys of the documents.
     * @return map with key to modification stamp mapping.
     * @throws MongoException if the call fails
     */
    @Nonnull
    private Map<String, ModificationStamp> getModStamps(Iterable<String> keys)
            throws MongoException {
        QueryBuilder query = QueryBuilder.start(Document.ID).in(keys);
        // Fetch only the modCount and id
        final BasicDBObject fields = new BasicDBObject(Document.ID, 1);
        fields.put(Document.MOD_COUNT, 1);
        fields.put(NodeDocument.MODIFIED_IN_SECS, 1);

        DBCursor cursor = nodes.find(query.get(), fields);
        cursor.setReadPreference(ReadPreference.primary());

        Map<String, ModificationStamp> modCounts = Maps.newHashMap();
        for (DBObject obj : cursor) {
            String id = (String) obj.get(Document.ID);
            Long modCount = Utils.asLong((Number) obj.get(Document.MOD_COUNT));
            if (modCount == null) {
                modCount = -1L;
            }
            Long modified = Utils.asLong((Number) obj.get(NodeDocument.MODIFIED_IN_SECS));
            if (modified == null) {
                modified = -1L;
            }
            modCounts.put(id, new ModificationStamp(modCount, modified));
        }
        return modCounts;
    }

    DocumentReadPreference getReadPreference(int maxCacheAge){
        long lag = fallbackSecondaryStrategy ? maxReplicationLagMillis : replicaInfo.getLag();
        if(maxCacheAge >= 0 && maxCacheAge < lag) {
            return DocumentReadPreference.PRIMARY;
        } else if(maxCacheAge == Integer.MAX_VALUE){
            return DocumentReadPreference.PREFER_SECONDARY;
        } else {
           return DocumentReadPreference.PREFER_SECONDARY_IF_OLD_ENOUGH;
        }
    }

    DocumentReadPreference getDefaultReadPreference(Collection col){
        return col == Collection.NODES ? DocumentReadPreference.PREFER_SECONDARY_IF_OLD_ENOUGH : DocumentReadPreference.PRIMARY;
    }

    <T extends Document> ReadPreference getMongoReadPreference(@Nonnull Collection<T> collection,
                                                               @Nullable String parentId,
                                                               @Nullable String documentId,
                                                               @Nonnull DocumentReadPreference preference) {
        switch(preference){
            case PRIMARY:
                return ReadPreference.primary();
            case PREFER_PRIMARY :
                return ReadPreference.primaryPreferred();
            case PREFER_SECONDARY :
                return getConfiguredReadPreference(collection);
            case PREFER_SECONDARY_IF_OLD_ENOUGH:
                if(collection != Collection.NODES){
                    return ReadPreference.primary();
                }

                boolean secondarySafe;
                if (fallbackSecondaryStrategy) {
                   // This is not quite accurate, because ancestors
                    // are updated in a background thread (_lastRev). We
                    // will need to revise this for low maxReplicationLagMillis
                    // values
                    long replicationSafeLimit = getTime() - maxReplicationLagMillis;

                    if (parentId == null) {
                        secondarySafe = false;
                    } else {
                        //If parent has been modified loooong time back then there children
                        //would also have not be modified. In that case we can read from secondary
                        NodeDocument cachedDoc = nodesCache.getIfPresent(parentId);
                        secondarySafe = cachedDoc != null && !cachedDoc.hasBeenModifiedSince(replicationSafeLimit);
                    }
                } else if (localChanges != null) {
                    secondarySafe = true;
                    secondarySafe &= collection == Collection.NODES;
                    secondarySafe &= documentId == null || !localChanges.mayContain(documentId);
                    secondarySafe &= parentId == null || !localChanges.mayContainChildrenOf(parentId);
                    secondarySafe &= mostRecentAccessedRevisions == null || replicaInfo.isMoreRecentThan(mostRecentAccessedRevisions);
                } else { // localChanges not initialized yet
                    secondarySafe = false;
                }

                ReadPreference readPreference;
                if (secondarySafe) {
                    readPreference = getConfiguredReadPreference(collection);
                } else {
                    readPreference = ReadPreference.primary();
                }

                return readPreference;
            default:
                throw new IllegalArgumentException("Unsupported usage " + preference);
        }
    }

    /**
     * Retrieves the ReadPreference specified for the Mongo DB in use irrespective of
     * DBCollection. Depending on deployments the user can tweak the default references
     * to read from secondary and in that also tag secondaries
     *
     * @return db level ReadPreference
     */
    <T extends Document> ReadPreference getConfiguredReadPreference(Collection<T> collection){
        return getDBCollection(collection).getReadPreference();
    }

    @CheckForNull
    protected <T extends Document> T convertFromDBObject(@Nonnull Collection<T> collection,
                                                         @Nullable DBObject n) {
        T copy = null;
        if (n != null) {
            copy = collection.newDocument(this);
            for (String key : n.keySet()) {
                Object o = n.get(key);
                if (o instanceof String) {
                    copy.put(key, o);
                } else if (o instanceof Number &&
                        (NodeDocument.MODIFIED_IN_SECS.equals(key) || Document.MOD_COUNT.equals(key))) {
                    copy.put(key, Utils.asLong((Number) o));
                } else if (o instanceof Long) {
                    copy.put(key, o);
                } else if (o instanceof Integer) {
                    copy.put(key, o);
                } else if (o instanceof Boolean) {
                    copy.put(key, o);
                } else if (o instanceof BasicDBObject) {
                    copy.put(key, convertMongoMap((BasicDBObject) o));
                }
            }
        }
        return copy;
    }

    @Nonnull
    private Map<Revision, Object> convertMongoMap(@Nonnull BasicDBObject obj) {
        Map<Revision, Object> map = new TreeMap<Revision, Object>(StableRevisionComparator.REVERSE);
        for (Map.Entry<String, Object> entry : obj.entrySet()) {
            map.put(Revision.fromString(entry.getKey()), entry.getValue());
        }
        return map;
    }

    <T extends Document> DBCollection getDBCollection(Collection<T> collection) {
        if (collection == Collection.NODES) {
            return nodes;
        } else if (collection == Collection.CLUSTER_NODES) {
            return clusterNodes;
        } else if (collection == Collection.SETTINGS) {
            return settings;
        } else if (collection == Collection.JOURNAL) {
            return journal;
        } else {
            throw new IllegalArgumentException(
                    "Unknown collection: " + collection.toString());
        }
    }

    private static QueryBuilder getByKeyQuery(String key) {
        return QueryBuilder.start(Document.ID).is(key);
    }

    @Override
    public void dispose() {
        if (replicaInfo != null) {
            replicaInfo.stop();
        }
        nodes.getDB().getMongo().close();
        try {
            nodesCache.close();
        } catch (IOException e) {
            LOG.warn("Error occurred while closing nodes cache", e);
        }
    }

    @Override
    public Iterable<CacheStats> getCacheStats() {
        return nodesCache.getCacheStats();
    }

    @Override
    public Map<String, String> getMetadata() {
        return metadata;
    }

    @Nonnull
    @Override
    public Map<String, String> getStats() {
        ImmutableMap.Builder<String, String> builder = ImmutableMap.builder();
        List<DBCollection> all = ImmutableList.of(nodes, clusterNodes, settings, journal);
        all.forEach(c -> toMapBuilder(builder, c.getStats(), c.getName()));
        return builder.build();
    }

    long getMaxDeltaForModTimeIdxSecs() {
        return maxDeltaForModTimeIdxSecs;
    }

    boolean getDisableIndexHint() {
        return disableIndexHint;
    }

    private static void log(String message, Object... args) {
        if (LOG.isDebugEnabled()) {
            String argList = Arrays.toString(args);
            if (argList.length() > 10000) {
                argList = argList.length() + ": " + argList;
            }
            LOG.debug(message + argList);
        }
    }

    @Override
    public <T extends Document> T getIfCached(Collection<T> collection, String key) {
        if (collection != Collection.NODES) {
            return null;
        }
        @SuppressWarnings("unchecked")
        T doc = (T) nodesCache.getIfPresent(key);
        if (doc == NodeDocument.NULL) {
            doc = null;
        }
        return doc;
    }

    @Nonnull
    private static QueryBuilder createQueryForUpdate(String key,
                                                     Map<Key, Condition> conditions) {
        QueryBuilder query = getByKeyQuery(key);

        for (Entry<Key, Condition> entry : conditions.entrySet()) {
            Key k = entry.getKey();
            Condition c = entry.getValue();
            switch (c.type) {
                case EXISTS:
                    query.and(k.toString()).exists(c.value);
                    break;
                case EQUALS:
                    query.and(k.toString()).is(c.value);
                    break;
                case NOTEQUALS:
                    query.and(k.toString()).notEquals(c.value);
                    break;
            }
        }

        return query;
    }

    /**
     * Creates a MongoDB update object from the given UpdateOp.
     *
     * @param updateOp the update op.
     * @param includeId whether to include the SET id operation
     * @return the DBObject.
     */
    @Nonnull
    private static DBObject createUpdate(UpdateOp updateOp, boolean includeId) {
        BasicDBObject setUpdates = new BasicDBObject();
        BasicDBObject maxUpdates = new BasicDBObject();
        BasicDBObject incUpdates = new BasicDBObject();
        BasicDBObject unsetUpdates = new BasicDBObject();

        // always increment modCount
        updateOp.increment(Document.MOD_COUNT, 1);
        if (includeId) {
            setUpdates.append(Document.ID, updateOp.getId());
        }

        // other updates
        for (Entry<Key, Operation> entry : updateOp.getChanges().entrySet()) {
            Key k = entry.getKey();
            Operation op = entry.getValue();
            switch (op.type) {
                case SET:
                case SET_MAP_ENTRY: {
                    setUpdates.append(k.toString(), op.value);
                    break;
                }
                case MAX: {
                    maxUpdates.append(k.toString(), op.value);
                    break;
                }
                case INCREMENT: {
                    incUpdates.append(k.toString(), op.value);
                    break;
                }
                case REMOVE:
                case REMOVE_MAP_ENTRY: {
                    unsetUpdates.append(k.toString(), "1");
                    break;
                }
            }
        }

        BasicDBObject update = new BasicDBObject();
        if (!setUpdates.isEmpty()) {
            update.append("$set", setUpdates);
        }
        if (!maxUpdates.isEmpty()) {
            update.append("$max", maxUpdates);
        }
        if (!incUpdates.isEmpty()) {
            update.append("$inc", incUpdates);
        }
        if (!unsetUpdates.isEmpty()) {
            update.append("$unset", unsetUpdates);
        }

        return update;
    }

    @Nonnull
    private <T extends Document> T applyChanges(Collection<T> collection, T oldDoc, UpdateOp update) {
        T doc = collection.newDocument(this);
        oldDoc.deepCopy(doc);
        UpdateUtils.applyChanges(doc, update);
        doc.seal();
        return doc;
    }

    private Stopwatch startWatch() {
        return Stopwatch.createStarted();
    }


    @Override
    public void setReadWriteMode(String readWriteMode) {
        if (readWriteMode == null || readWriteMode.equals(lastReadWriteMode)) {
            return;
        }
        lastReadWriteMode = readWriteMode;
        try {
            String rwModeUri = readWriteMode;
            if(!readWriteMode.startsWith("mongodb://")){
                rwModeUri = String.format("mongodb://localhost/?%s", readWriteMode);
            }
            MongoClientURI uri = new MongoClientURI(rwModeUri);
            ReadPreference readPref = uri.getOptions().getReadPreference();

            if (!readPref.equals(nodes.getReadPreference())) {
                nodes.setReadPreference(readPref);
                LOG.info("Using ReadPreference {} ",readPref);
            }

            WriteConcern writeConcern = uri.getOptions().getWriteConcern();
            if (!writeConcern.equals(nodes.getWriteConcern())) {
                nodes.setWriteConcern(writeConcern);
                LOG.info("Using WriteConcern " + writeConcern);
            }
        } catch (Exception e) {
            LOG.error("Error setting readWriteMode " + readWriteMode, e);
        }
    }

    private long getTime() {
        return clock.getTime();
    }

    void setClock(Clock clock) {
        this.clock = clock;
    }

    NodeDocumentCache getNodeDocumentCache() {
        return nodesCache;
    }

    public void setStatsCollector(DocumentStoreStatsCollector stats) {
        this.stats = stats;
    }

    void setReplicaInfo(ReplicaSetInfo replicaInfo) {
        if (this.replicaInfo != null) {
            this.replicaInfo.stop();
        }
        this.replicaInfo = replicaInfo;
        this.replicaInfo.addListener(localChanges);
    }

    @Override
    public long determineServerTimeDifferenceMillis() {
        // the assumption is that the network delay from this instance
        // to the server, and from the server back to this instance
        // are (more or less) equal.
        // taking this assumption into account allows to remove
        // the network delays from the picture: the difference
        // between end and start time is exactly this network
        // delay (plus some server time, but that's neglected).
        // so if the clocks are in perfect sync and the above
        // mentioned assumption holds, then the server time should
        // be exactly at the midPoint between start and end.
        // this should allow a more accurate picture of the diff.
        final long start = System.currentTimeMillis();
        // assumption here: server returns UTC - ie the returned
        // date object is correctly taking care of time zones.
        final CommandResult isMaster = db.command("isMaster");
        if (isMaster == null) {
            // OAK-4107 / OAK-4515 : extra safety
            LOG.warn("determineServerTimeDifferenceMillis: db.isMaster returned null - cannot determine time difference - assuming 0ms.");
            return 0;
        }
        final Date serverLocalTime = isMaster.getDate("localTime");
        if (serverLocalTime == null) {
            // OAK-4107 / OAK-4515 : looks like this can happen - at least
            // has been seen once on mongo 3.0.9
            // let's handle this gently and issue a log.warn
            // instead of throwing a NPE
            LOG.warn("determineServerTimeDifferenceMillis: db.isMaster.localTime returned null - cannot determine time difference - assuming 0ms. "
                    + "(Result details: server exception=" + isMaster.getException() + ", server error message=" + isMaster.getErrorMessage() + ")",
                    isMaster.getException());
            return 0;
        }
        final long end = System.currentTimeMillis();

        final long midPoint = (start + end) / 2;
        final long serverLocalTimeMillis = serverLocalTime.getTime();

        // the difference should be
        // * positive when local instance is ahead
        // * and negative when the local instance is behind
        final long diff = midPoint - serverLocalTimeMillis;

        return diff;
    }

    @Override
    public synchronized void updateAccessedRevision(RevisionVector revisions, int clusterId) {
        if (localChanges == null && replicaInfo != null) {
            localChanges = new LocalChanges(clusterId);
            replicaInfo.addListener(localChanges);
        }

        RevisionVector previousValue = mostRecentAccessedRevisions;
        if (mostRecentAccessedRevisions == null) {
            mostRecentAccessedRevisions = revisions;
        } else {
            mostRecentAccessedRevisions = mostRecentAccessedRevisions.pmax(revisions);
        }
        if (LOG.isDebugEnabled() && !mostRecentAccessedRevisions.equals(previousValue)) {
            LOG.debug("Most recent accessed revisions: {}", mostRecentAccessedRevisions);
        }
    }

    private void updateLocalChanges(NodeDocument doc) {
        if (localChanges != null) {
            localChanges.add(doc.getId(), Revision.getCurrentTimestamp());
        }
    }

    private <T extends Document> DocumentStoreException handleException(Exception ex,
                                                                        Collection<T> collection,
                                                                        Iterable<String> ids) {
        if (collection == Collection.NODES) {
            for (String id : ids) {
                invalidateCache(collection, id);
            }
        }
        return DocumentStoreException.convert(ex, ids);
    }

    private <T extends Document> DocumentStoreException handleException(Exception ex,
                                                                        Collection<T> collection,
                                                                        String id) {
        return handleException(ex, collection, Collections.singleton(id));
    }

    private static void toMapBuilder(ImmutableMap.Builder<String, String> builder,
                                     BasicDBObject stats,
                                     String prefix) {
        stats.forEach((k, v) -> {
            // exclude some verbose internals and status
            if (!k.equals("wiredTiger") && !k.equals("indexDetails") && !k.equals("ok")) {
                String key = prefix + "." + k;
                if (v instanceof BasicDBObject) {
                    toMapBuilder(builder, (BasicDBObject) v, key);
                } else {
                    builder.put(key, String.valueOf(v));
                }
            }
        });
    }

    private static class BulkUpdateResult {

        private final Set<String> failedUpdates;

        private final Set<String> upserts;

        private BulkUpdateResult(Set<String> failedUpdates, Set<String> upserts) {
            this.failedUpdates = failedUpdates;
            this.upserts = upserts;
        }
    }

    private static class InvalidationResult implements CacheInvalidationStats {
        int invalidationCount;
        int upToDateCount;
        int cacheSize;
        int queryCount;
        int cacheEntriesProcessedCount;

        @Override
        public String toString() {
            return "InvalidationResult{" +
                    "invalidationCount=" + invalidationCount +
                    ", upToDateCount=" + upToDateCount +
                    ", cacheSize=" + cacheSize +
                    ", queryCount=" + queryCount +
                    ", cacheEntriesProcessedCount=" + cacheEntriesProcessedCount +
                    '}';
        }

        @Override
        public String summaryReport() {
            return toString();
        }
    }
}<|MERGE_RESOLUTION|>--- conflicted
+++ resolved
@@ -230,11 +230,7 @@
 
     private static final Key KEY_MODIFIED = new Key(MODIFIED_IN_SECS, null);
 
-<<<<<<< HEAD
-    public MongoDocumentStore(DB db, DocumentMK.Builder builder) {
-=======
     public MongoDocumentStore(DB db, MongoDocumentNodeStoreBuilderBase<?> builder) {
->>>>>>> 48f83b52
         MongoStatus mongoStatus = builder.getMongoStatus();
         if (mongoStatus == null) {
             mongoStatus = new MongoStatus(db);
